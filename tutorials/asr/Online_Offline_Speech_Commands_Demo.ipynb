--- conflicted
+++ resolved
@@ -28,11 +28,7 @@
                 "!pip install pyaudio\n",
                 "\n",
                 "# ## Install NeMo\n",
-<<<<<<< HEAD
-                "BRANCH = 'r1.9.0'\n",
-=======
                 "BRANCH = 'r1.13.0'\n",
->>>>>>> 8184beab
                 "!python -m pip install git+https://github.com/NVIDIA/NeMo.git@$BRANCH#egg=nemo_toolkit[asr]\n",
                 "\n",
                 "## Install TorchAudio\n",
