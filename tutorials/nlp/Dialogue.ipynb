{
  "cells": [
    {
      "cell_type": "markdown",
      "metadata": {
        "id": "jaosjY4rGRNH"
      },
      "source": [
        "# Installing NeMo from source\n",
        "\n",
        "\n",
        "You can run either this notebook locally (if you have all the dependencies and a GPU) or on Google Colab.\n",
        "\n",
        "Instructions for setting up Colab are as follows:\n",
        "1. Open a new Python 3 notebook.\n",
        "2. Import this notebook from GitHub (File -> Upload Notebook -> \"GITHUB\" tab -> copy/paste GitHub URL)\n",
        "3. Connect to an instance with a GPU (Runtime -> Change runtime type -> select \"GPU\" for hardware accelerator)\n",
        "4. Run the cell below to set up dependencies.\n"
      ]
    },
    {
      "cell_type": "code",
      "execution_count": null,
      "metadata": {
        "id": "goQzOSflEq27"
      },
      "outputs": [],
      "source": [
        "import os \n",
<<<<<<< HEAD
        "BRANCH = 'main'\n",
=======
        "BRANCH = 'r1.10.0'\n",
>>>>>>> 7e53b32e
        "!apt-get update && apt-get install -y libsndfile1 ffmpeg\n",
        "!git clone https://github.com/NVIDIA/NeMo --branch $BRANCH\n",
        "os.chdir('NeMo')\n",
        "!./reinstall.sh\n",
        "os.chdir('..')\n"
      ]
    },
    {
      "cell_type": "markdown",
      "metadata": {
        "id": "GjQ_z_xQMDIb"
      },
      "source": [
        "# Overview\n",
        "\n",
        "There are three tasks as part of this tutorial\n",
        "\n",
        "1. Intent and Slot Classification using Assistant Dataset and a BERT model\n",
        "2. Intent Classification using Schema Guided Dialogue Dataset and a GPT2 model\n",
        "3. Answer Extender using MS Marco NLGen Dataset and a BART model\n",
        "\n",
        "Feel free to skip to the task that interests you most after installing NeMo from source."
      ]
    },
    {
      "cell_type": "markdown",
      "metadata": {
        "id": "AS-zwy8tEq2_"
      },
      "source": [
        "# 1. Intent and Slot Classification using Assistant Dataset\n",
        "\n",
        "## 1.1 Task Description\n",
        "\n",
        "**Joint Intent and Slot classification** - is a task of classifying an Intent and detecting all relevant Slots (Entities)\n",
        "for this Intent in a query.\n",
        "For example, in the query:  `What is the weather in Santa Clara tomorrow morning?`, we would like to classify the query\n",
        "as a `weather` Intent, and detect `Santa Clara` as a `location` slot and `tomorrow morning` as a `date_time` slot.\n",
        "Intents and Slots names are usually task specific and defined as labels in the training data.\n",
        "This is a fundamental step that is executed in any task-driven Conversational Assistant.\n",
        "\n",
        "Our model enables to train and then detect both of these tasks together.\n",
        "\n",
        "Note: There is a similar model available at [Joint Intent Slot Classification Colab](https://colab.research.google.com/github/NVIDIA/NeMo/blob/stable/tutorials/nlp/Joint_Intent_and_Slot_Classification.ipynb). However, this model only support BERT style models while the model in this tutorial supports other types of models such as GPT2. "
      ]
    },
    {
      "cell_type": "markdown",
      "metadata": {
        "id": "FJk_UAyeEq3B"
      },
      "source": [
        "\n",
        "## 1.2 Download Assistant dataset and convert to NeMo format\n",
        "\n",
        "This is a virtual assistant interaction data set that can be downloaded from here: https://github.com/xliuhw/NLU-Evaluation-Data.\n",
        "There are about 10K training and 1K testing queries which cover 64 various Intents and 55 Slots. \n",
        "\n",
        "An example is:\n",
        "\n",
        "* utterance: what alarms have i set for tomorrow \n",
        "* intent: alarm_query\n",
        "* slots: date(tomorrow)\n",
        "\n",
        "\n",
        "Note: While only the assistant dataset is used here, import_dataset.py is also compatible with ATIS and SNIPS"
      ]
    },
    {
      "cell_type": "code",
      "execution_count": null,
      "metadata": {
        "id": "jjOVdGX2Eq3D"
      },
      "outputs": [],
      "source": [
        "# download and unzip the example dataset from github\n",
        "!wget https://github.com/xliuhw/NLU-Evaluation-Data/archive/master.zip\n",
        "!unzip master.zip\n",
        "# convert the dataset to the NeMo format\n",
        "!python NeMo/scripts/dataset_processing/nlp/intent_and_slot/import_datasets.py --dataset_name=assistant --source_data_dir=./NLU-Evaluation-Data-master --target_data_dir=./assistant"
      ]
    },
    {
      "cell_type": "markdown",
      "metadata": {
        "id": "5n81deZsEq3G"
      },
      "source": [
        "## 1.3 Training and/or Testing the model\n",
        "\n",
        "\n"
      ]
    },
    {
      "cell_type": "code",
      "execution_count": null,
      "metadata": {
        "id": "eoYc_8jhEq3G"
      },
      "outputs": [],
      "source": [
        "# model.dataset.data_dir: folder to load data from\n",
        "# model.dataset.dialogues_example_dir: folder that stores predictions for each sample\n",
        "!(python NeMo/examples/nlp/dialogue/dialogue.py \\\n",
        "  do_training=True \\\n",
        "  model.dataset.data_dir='./assistant' \\\n",
        "  model.dataset.dialogues_example_dir='./assistant_bert_examples' \\\n",
        "  model.dataset.task='assistant' \\\n",
        "  model.language_model.pretrained_model_name='bert-base-uncased' \\\n",
        "  exp_manager.create_wandb_logger=False)\n"
      ]
    },
    {
      "cell_type": "markdown",
      "metadata": {
        "id": "GaPmHjayEbg8"
      },
      "source": [
        "**Results after 3 epochs**\n",
        "\n",
        "Intent report: \n",
        "```\n",
        "    label                                                precision    recall       f1           support   \n",
        "    alarm_query (label_id: 0)                              100.00      94.44      97.14         18\n",
        "    alarm_remove (label_id: 1)                             100.00      90.91      95.24         11\n",
        "    alarm_set (label_id: 2)                                 94.12      94.12      94.12         17\n",
        "    audio_volume_down (label_id: 3)                         75.00      42.86      54.55          7\n",
        "    audio_volume_mute (label_id: 4)                        100.00      92.86      96.30         14\n",
        "    audio_volume_up (label_id: 5)                           72.22     100.00      83.87         13\n",
        "    calendar_query (label_id: 6)                            87.50      77.78      82.35         18\n",
        "    calendar_remove (label_id: 7)                           94.44     100.00      97.14         17\n",
        "    calendar_set (label_id: 8)                              94.44      94.44      94.44         18\n",
        "    cooking_recipe (label_id: 9)                            85.71      70.59      77.42         17\n",
        "    datetime_convert (label_id: 10)                         88.89     100.00      94.12          8\n",
        "    datetime_query (label_id: 11)                           89.47     100.00      94.44         17\n",
        "    email_addcontact (label_id: 12)                         80.00     100.00      88.89          8\n",
        "    email_query (label_id: 13)                             100.00      83.33      90.91         18\n",
        "    email_querycontact (label_id: 14)                       78.95      88.24      83.33         17\n",
        "    email_sendemail (label_id: 15)                          94.44      94.44      94.44         18\n",
        "    general_affirm (label_id: 16)                          100.00     100.00     100.00         17\n",
        "    general_commandstop (label_id: 17)                     100.00     100.00     100.00         18\n",
        "    general_confirm (label_id: 18)                         100.00     100.00     100.00         17\n",
        "    general_dontcare (label_id: 19)                        100.00     100.00     100.00         18\n",
        "    general_explain (label_id: 20)                         100.00     100.00     100.00         17\n",
        "    general_joke (label_id: 21)                             91.67     100.00      95.65         11\n",
        "    general_negate (label_id: 22)                          100.00     100.00     100.00         18\n",
        "    general_praise (label_id: 23)                          100.00     100.00     100.00         17\n",
        "    general_quirky (label_id: 24)                           60.00      50.00      54.55         18\n",
        "    general_repeat (label_id: 25)                          100.00     100.00     100.00         17\n",
        "    iot_cleaning (label_id: 26)                            100.00     100.00     100.00         15\n",
        "    iot_coffee (label_id: 27)                               85.71     100.00      92.31         18\n",
        "    iot_hue_lightchange (label_id: 28)                     100.00      94.12      96.97         17\n",
        "    iot_hue_lightdim (label_id: 29)                        100.00     100.00     100.00         12\n",
        "    iot_hue_lightoff (label_id: 30)                        100.00     100.00     100.00         17\n",
        "    iot_hue_lighton (label_id: 31)                         100.00      50.00      66.67          4\n",
        "    iot_hue_lightup (label_id: 32)                          84.62      91.67      88.00         12\n",
        "    iot_wemo_off (label_id: 33)                            100.00     100.00     100.00          9\n",
        "    iot_wemo_on (label_id: 34)                             100.00      85.71      92.31          7\n",
        "    lists_createoradd (label_id: 35)                        90.00     100.00      94.74         18\n",
        "    lists_query (label_id: 36)                             100.00      94.12      96.97         17\n",
        "    lists_remove (label_id: 37)                             88.89      88.89      88.89         18\n",
        "    music_likeness (label_id: 38)                          100.00      93.75      96.77         16\n",
        "    music_query (label_id: 39)                             100.00     100.00     100.00         17\n",
        "    music_settings (label_id: 40)                           77.78     100.00      87.50          7\n",
        "    news_query (label_id: 41)                               72.73      88.89      80.00         18\n",
        "    play_audiobook (label_id: 42)                          100.00     100.00     100.00         17\n",
        "    play_game (label_id: 43)                                93.75      83.33      88.24         18\n",
        "    play_music (label_id: 44)                               85.00     100.00      91.89         17\n",
        "    play_podcasts (label_id: 45)                           100.00      88.89      94.12         18\n",
        "    play_radio (label_id: 46)                               84.21      94.12      88.89         17\n",
        "    qa_currency (label_id: 47)                              85.00      94.44      89.47         18\n",
        "    qa_definition (label_id: 48)                            89.47     100.00      94.44         17\n",
        "    qa_factoid (label_id: 49)                               64.00      88.89      74.42         18\n",
        "    qa_maths (label_id: 50)                                 84.62      84.62      84.62         13\n",
        "    qa_stock (label_id: 51)                                 87.50      77.78      82.35         18\n",
        "    recommendation_events (label_id: 52)                    87.50      82.35      84.85         17\n",
        "    recommendation_locations (label_id: 53)                 83.33      83.33      83.33         18\n",
        "    recommendation_movies (label_id: 54)                   100.00      60.00      75.00         10\n",
        "    social_post (label_id: 55)                             100.00      94.12      96.97         17\n",
        "    social_query (label_id: 56)                            100.00      82.35      90.32         17\n",
        "    takeaway_order (label_id: 57)                           92.31      70.59      80.00         17\n",
        "    takeaway_query (label_id: 58)                           93.75      83.33      88.24         18\n",
        "    transport_query (label_id: 59)                          81.25      76.47      78.79         17\n",
        "    transport_taxi (label_id: 60)                          100.00     100.00     100.00         16\n",
        "    transport_ticket (label_id: 61)                         85.00      94.44      89.47         18\n",
        "    transport_traffic (label_id: 62)                        93.75      88.24      90.91         17\n",
        "    weather_query (label_id: 63)                            89.47     100.00      94.44         17\n",
        "    -------------------\n",
        "    micro avg                                               91.16      91.16      91.16        996\n",
        "    macro avg                                               91.66      90.44      90.48        996\n",
        "    weighted avg                                            91.72      91.16      91.04        996\n",
        "```\n",
        "Slot report: \n",
        "```\n",
        "    label                                                precision    recall       f1           support   \n",
        "    alarm_type (label_id: 0)                                 0.00       0.00       0.00          2\n",
        "    app_name (label_id: 1)                                   0.00       0.00       0.00          1\n",
        "    artist_name (label_id: 2)                               17.39      80.00      28.57          5\n",
        "    audiobook_author (label_id: 3)                           0.00       0.00       0.00          0\n",
        "    audiobook_name (label_id: 4)                            64.52      74.07      68.97         27\n",
        "    business_name (label_id: 5)                             81.48      84.62      83.02         52\n",
        "    business_type (label_id: 6)                             80.00      80.00      80.00         20\n",
        "    change_amount (label_id: 7)                             57.14      66.67      61.54          6\n",
        "    coffee_type (label_id: 8)                              100.00      33.33      50.00          3\n",
        "    color_type (label_id: 9)                                75.00      92.31      82.76         13\n",
        "    cooking_type (label_id: 10)                              0.00       0.00       0.00          1\n",
        "    currency_name (label_id: 11)                           100.00      96.43      98.18         28\n",
        "    date (label_id: 12)                                     87.88      87.22      87.55        133\n",
        "    definition_word (label_id: 13)                          85.00      85.00      85.00         20\n",
        "    device_type (label_id: 14)                              84.75      76.92      80.65         65\n",
        "    drink_type (label_id: 15)                                0.00       0.00       0.00          0\n",
        "    email_address (label_id: 16)                            64.29     100.00      78.26          9\n",
        "    email_folder (label_id: 17)                            100.00      50.00      66.67          2\n",
        "    event_name (label_id: 18)                               80.00      75.00      77.42         64\n",
        "    food_type (label_id: 19)                                84.38      77.14      80.60         35\n",
        "    game_name (label_id: 20)                                93.55      78.38      85.29         37\n",
        "    game_type (label_id: 21)                                 0.00       0.00       0.00          0\n",
        "    general_frequency (label_id: 22)                         0.00       0.00       0.00          9\n",
        "    house_place (label_id: 23)                              80.95      91.89      86.08         37\n",
        "    ingredient (label_id: 24)                                0.00       0.00       0.00          1\n",
        "    joke_type (label_id: 25)                               100.00     100.00     100.00          5\n",
        "    list_name (label_id: 26)                                89.29      69.44      78.12         36\n",
        "    meal_type (label_id: 27)                                 0.00       0.00       0.00          3\n",
        "    media_type (label_id: 28)                               78.95      83.33      81.08         36\n",
        "    movie_name (label_id: 29)                                0.00       0.00       0.00          1\n",
        "    movie_type (label_id: 30)                                0.00       0.00       0.00          0\n",
        "    music_album (label_id: 31)                               0.00       0.00       0.00          0\n",
        "    music_descriptor (label_id: 32)                          0.00       0.00       0.00          2\n",
        "    music_genre (label_id: 33)                              81.82      90.00      85.71         10\n",
        "    news_topic (label_id: 34)                               80.00      30.77      44.44         13\n",
        "    order_type (label_id: 35)                              100.00      42.11      59.26         19\n",
        "    person (label_id: 36)                                   70.79     100.00      82.89         63\n",
        "    personal_info (label_id: 37)                            76.19      94.12      84.21         17\n",
        "    place_name (label_id: 38)                               82.86      84.47      83.65        103\n",
        "    player_setting (label_id: 39)                           75.00      42.86      54.55          7\n",
        "    playlist_name (label_id: 40)                             0.00       0.00       0.00          3\n",
        "    podcast_descriptor (label_id: 41)                       92.31      54.55      68.57         22\n",
        "    podcast_name (label_id: 42)                             66.67      16.67      26.67         12\n",
        "    radio_name (label_id: 43)                               94.87      94.87      94.87         39\n",
        "    relation (label_id: 44)                                 90.91      90.91      90.91         11\n",
        "    song_name (label_id: 45)                               100.00       6.67      12.50         15\n",
        "    time (label_id: 46)                                     77.57      84.69      80.98         98\n",
        "    time_zone (label_id: 47)                                44.44     100.00      61.54          4\n",
        "    timeofday (label_id: 48)                                86.96      80.00      83.33         25\n",
        "    transport_agency (label_id: 49)                         80.00      57.14      66.67          7\n",
        "    transport_descriptor (label_id: 50)                      0.00       0.00       0.00          5\n",
        "    transport_name (label_id: 51)                            0.00       0.00       0.00          0\n",
        "    transport_type (label_id: 52)                           88.89     100.00      94.12         40\n",
        "    weather_descriptor (label_id: 53)                       87.50      87.50      87.50          8\n",
        "    O (label_id: 54)                                        97.07      97.52      97.30       5408\n",
        "    -------------------\n",
        "    micro avg                                               94.24      94.24      94.24       6582\n",
        "    macro avg                                               64.87      59.93      59.17       6582\n",
        "    weighted avg                                            94.23      94.24      93.95       6582\n",
        "```"
      ]
    },
    {
      "cell_type": "markdown",
      "metadata": {
        "id": "-44x5PqyrOeQ"
      },
      "source": [
        "## 1.4 (Optional) To train/ test a GPT2 model on the assistant dataset, run the cell below "
      ]
    },
    {
      "cell_type": "code",
      "execution_count": null,
      "metadata": {
        "id": "QyqQbpR4rNHT"
      },
      "outputs": [],
      "source": [
        "# model.dataset.data_dir: folder to load data from\n",
        "# model.dataset.dialogues_example_dir: folder that stores predictions for each sample\n",
        "# model.tokenizer.special_tokens=\"{pad_token:'<|endoftext|>'}\": gpt2 doesn't specify a pad token, therefore using its EOS token as the pad token\n",
        "# model.dataset.target_template=with_slots: this perform slot filling with intent classification\n",
        "!(python NeMo/examples/nlp/dialogue/dialogue.py \\\n",
        "  do_training=True \\\n",
        "  model.dataset.data_dir='./assistant' \\\n",
        "  model.dataset.dialogues_example_dir='./assistant_gpt2_examples' \\\n",
        "  model.dataset.task='assistant' \\\n",
        "  model.language_model.pretrained_model_name='gpt2' \\\n",
        "  trainer.max_epochs=1 \\\n",
        "  model.tokenizer.special_tokens=\"{pad_token:'<|endoftext|>'}\" \\\n",
        "  model.dataset.target_template=with_slots \\\n",
        "  model.dataset.eval_mode=generation \\\n",
        "  exp_manager.create_wandb_logger=False)"
      ]
    },
    {
      "cell_type": "markdown",
      "metadata": {
        "id": "FbQ-6TVM1yQg"
      },
      "source": [
        "**After 1 epoch:**\n",
        "\n",
        "More epochs would be helpful\n",
        "\n",
        "Intent report:\n",
        "\n",
        "  ```\n",
        "  label                                                precision    recall       f1           support   \n",
        "    transport query (label_id: 0)                           72.73      84.21      78.05         19\n",
        "    weather query (label_id: 1)                             94.74      94.74      94.74         19\n",
        "    play game (label_id: 2)                                 92.86      68.42      78.79         19\n",
        "    qa currency (label_id: 3)                              100.00     100.00     100.00         19\n",
        "    qa maths (label_id: 4)                                 100.00     100.00     100.00         14\n",
        "    iot wemo off (label_id: 5)                              75.00     100.00      85.71          9\n",
        "    datetime convert (label_id: 6)                          46.67      87.50      60.87          8\n",
        "    email addcontact (label_id: 7)                          70.00      87.50      77.78          8\n",
        "    music likeness (label_id: 8)                            57.89      61.11      59.46         18\n",
        "    music query (label_id: 9)                               78.57      57.89      66.67         19\n",
        "    general negate (label_id: 10)                           95.00     100.00      97.44         19\n",
        "    email sendemail (label_id: 11)                          92.86      68.42      78.79         19\n",
        "    general affirm (label_id: 12)                           95.00     100.00      97.44         19\n",
        "    play audiobook (label_id: 13)                           57.69      78.95      66.67         19\n",
        "    general praise (label_id: 14)                          100.00      94.74      97.30         19\n",
        "    alarm set (label_id: 15)                                85.71      94.74      90.00         19\n",
        "    general explain (label_id: 16)                         100.00      89.47      94.44         19\n",
        "    iot wemo on (label_id: 17)                              83.33      71.43      76.92          7\n",
        "    cooking recipe (label_id: 18)                           90.00      94.74      92.31         19\n",
        "    music settings (label_id: 19)                           60.00      42.86      50.00          7\n",
        "    social post (label_id: 20)                              84.21      84.21      84.21         19\n",
        "    recommendation events (label_id: 21)                    72.73      84.21      78.05         19\n",
        "    audio volume up (label_id: 22)                          76.47     100.00      86.67         13\n",
        "    lists remove (label_id: 23)                             73.08     100.00      84.44         19\n",
        "    transport ticket (label_id: 24)                         94.74      94.74      94.74         19\n",
        "    general joke (label_id: 25)                            100.00     100.00     100.00         12\n",
        "    play podcasts (label_id: 26)                            94.12      84.21      88.89         19\n",
        "    iot hue lightchange (label_id: 27)                      85.71      63.16      72.73         19\n",
        "    audio volume mute (label_id: 28)                        84.62      73.33      78.57         15\n",
        "    general dontcare (label_id: 29)                         95.00     100.00      97.44         19\n",
        "    qa definition (label_id: 30)                            77.27      89.47      82.93         19\n",
        "    email querycontact (label_id: 31)                       58.33      73.68      65.12         19\n",
        "    general commandstop (label_id: 32)                     100.00     100.00     100.00         19\n",
        "    calendar remove (label_id: 33)                          94.44      89.47      91.89         19\n",
        "    news query (label_id: 34)                              100.00      57.89      73.33         19\n",
        "    calendar query (label_id: 35)                           63.16      63.16      63.16         19\n",
        "    social query (label_id: 36)                             88.24      83.33      85.71         18\n",
        "    transport traffic (label_id: 37)                        90.48     100.00      95.00         19\n",
        "    transport taxi (label_id: 38)                          100.00      94.44      97.14         18\n",
        "    alarm query (label_id: 39)                             100.00      94.74      97.30         19\n",
        "    iot hue lightoff (label_id: 40)                         88.89      84.21      86.49         19\n",
        "    takeaway order (label_id: 41)                           81.25      68.42      74.29         19\n",
        "    iot coffee (label_id: 42)                              100.00      94.74      97.30         19\n",
        "    recommendation movies (label_id: 43)                    75.00      90.00      81.82         10\n",
        "    iot hue lightup (label_id: 44)                          78.57      78.57      78.57         14\n",
        "    email query (label_id: 45)                              85.71      94.74      90.00         19\n",
        "    lists createoradd (label_id: 46)                        82.35      73.68      77.78         19\n",
        "    play radio (label_id: 47)                               84.21      84.21      84.21         19\n",
        "    audio volume down (label_id: 48)                       100.00      87.50      93.33          8\n",
        "    general quirky (label_id: 49)                           30.00      15.79      20.69         19\n",
        "    play music (label_id: 50)                               71.43      52.63      60.61         19\n",
        "    qa stock (label_id: 51)                                 90.48     100.00      95.00         19\n",
        "    iot cleaning (label_id: 52)                             93.33      87.50      90.32         16\n",
        "    iot hue lightdim (label_id: 53)                        100.00     100.00     100.00         12\n",
        "    recommendation locations (label_id: 54)                100.00      89.47      94.44         19\n",
        "    general repeat (label_id: 55)                          100.00     100.00     100.00         19\n",
        "    takeaway query (label_id: 56)                           77.27      89.47      82.93         19\n",
        "    alarm remove (label_id: 57)                            100.00     100.00     100.00         11\n",
        "    datetime query (label_id: 58)                           75.00      63.16      68.57         19\n",
        "    iot hue lighton (label_id: 59)                          60.00     100.00      75.00          3\n",
        "    qa factoid (label_id: 60)                               50.00      57.89      53.66         19\n",
        "    calendar set (label_id: 61)                             75.00      78.95      76.92         19\n",
        "    general confirm (label_id: 62)                         100.00     100.00     100.00         19\n",
        "    lists query (label_id: 63)                              66.67      73.68      70.00         19\n",
        "    label_id: 64                                             0.00       0.00       0.00          0\n",
        "    -------------------\n",
        "    micro avg                                               83.55      83.55      83.55       1076\n",
        "    macro avg                                               83.53      83.93      83.01       1076\n",
        "    weighted avg                                            84.26      83.55      83.30       1076\n",
        "    \n",
        "```\n",
        "\n",
        "```\n",
        "────────────────────────────────────────────────────────────────────────────────────────────────────────────────────────\n",
        "       Test metric             DataLoader 0\n",
        "────────────────────────────────────────────────────────────────────────────────────────────────────────────────────────\n",
        "        intent_f1            83.55018615722656\n",
        "    intent_precision         83.55018615722656\n",
        "      intent_recall          83.55018615722656\n",
        "         slot_f1             73.99985919756773\n",
        "slot_joint_goal_accuracy     65.89219330855019\n",
        "     slot_precision          73.85223048327137\n",
        "       slot_recall           74.14807930607186\n",
        "  test_intent_accuracy       83.55018587360595\n",
        "     test_loss_epoch       0.019178826361894608\n",
        "────────────────────────────────────────────────────────────────────────────────────────────────────────────────────────\n",
        "```"
      ]
    },
    {
      "cell_type": "markdown",
      "metadata": {
        "id": "Gd42arYoEq3J"
      },
      "source": [
        "# 2. Schema Guided Dialogue (SGD)\n",
        "\n",
        "## 2.1 Task Description\n",
        "---\n",
        "\n",
        "SGD is a multi-domain intent classification dataset from Google with close to 100k examples.\n",
        "\n",
        "An example is:\n",
        "\n",
        "* utterance: I will be eating there at 11:30 am so make the reservation for then.\n",
        "* intent: ReserveRestaurant\n",
        "* slots: {\"time\": \"11:30 am\"}\n",
        "\n",
        "\n"
      ]
    },
    {
      "cell_type": "markdown",
      "metadata": {
        "id": "neH8rXwjEq3J"
      },
      "source": [
        "## 2.2 Download the dataset"
      ]
    },
    {
      "cell_type": "code",
      "execution_count": null,
      "metadata": {
        "id": "IgD8eavfJ5pi"
      },
      "outputs": [],
      "source": [
        "!git clone https://github.com/google-research-datasets/dstc8-schema-guided-dialogue.git"
      ]
    },
    {
      "cell_type": "markdown",
      "metadata": {
        "id": "7G7uPrUpEq3J"
      },
      "source": [
        "## 2.3 Training and/or Testing the model\n"
      ]
    },
    {
      "cell_type": "code",
      "execution_count": null,
      "metadata": {
        "id": "gqo-rwQlEq3K"
      },
      "outputs": [],
      "source": [
        "# model.dataset.data_dir: folder to load data from\n",
        "# model.dataset.dialogues_example_dir: folder that stores predictions for each sample\n",
        "# model.tokenizer.special_tokens=\"{pad_token:'<|endoftext|>'}\": gpt2 doesn't specify a pad token, therefore using its EOS token as the pad token\n",
        "\n",
        "!(python NeMo/examples/nlp/dialogue/dialogue.py \\\n",
        "  do_training=True \\\n",
        "  model.dataset.data_dir='./dstc8-schema-guided-dialogue' \\\n",
        "  model.dataset.dialogues_example_dir='./sgd_gpt2_predictions' \\\n",
        "  model.dataset.task='sgd' \\\n",
        "  model.language_model.pretrained_model_name='gpt2' \\\n",
        "  trainer.max_epochs=1 \\\n",
        "  model.tokenizer.special_tokens=\"{pad_token:'<|endoftext|>'}\" \\\n",
        "  exp_manager.create_wandb_logger=False)\n"
      ]
    },
    {
      "cell_type": "code",
      "execution_count": null,
      "metadata": {
        "id": "kGDlV5HvI2PQ"
      },
      "outputs": [],
      "source": [
        "!ls sgd_gpt2_predictions"
      ]
    },
    {
      "cell_type": "markdown",
      "metadata": {
        "id": "p8g0f5KDTu9K"
      },
      "source": [
        "**After 1 epoch:**\n",
        "\n",
        "More epochs would needed to reach convergence.\n",
        "\n",
        "\n",
        "```\n",
        "    label                                                precision    recall       f1           support   \n",
        "    check balance (label_id: 0)                              0.00       0.00       0.00          0\n",
        "    find trains (label_id: 1)                               80.20      91.95      85.68        348\n",
        "    make payment (label_id: 2)                              83.12      28.07      41.97        228\n",
        "    book appointment (label_id: 3)                          86.93      87.15      87.04        397\n",
        "    get cars available (label_id: 4)                        96.88      90.51      93.58        274\n",
        "    get event dates (label_id: 5)                            0.00       0.00       0.00          0\n",
        "    buy bus ticket (label_id: 6)                            78.61      91.33      84.49        173\n",
        "    add event (label_id: 7)                                  0.00       0.00       0.00          0\n",
        "    get alarms (label_id: 8)                                58.33      77.78      66.67         45\n",
        "    reserve car (label_id: 9)                               83.75      72.43      77.68        185\n",
        "    get events (label_id: 10)                                0.00       0.00       0.00          0\n",
        "    reserve roundtrip flights (label_id: 11)                 0.00       0.00       0.00          0\n",
        "    lookup music (label_id: 12)                             89.83      86.89      88.33         61\n",
        "    book house (label_id: 13)                               91.13      92.50      91.81        200\n",
        "    search oneway flight (label_id: 14)                     74.77      47.70      58.25        174\n",
        "    buy event tickets (label_id: 15)                        72.19      95.31      82.15        128\n",
        "    find apartment (label_id: 16)                            0.00       0.00       0.00          0\n",
        "    schedule visit (label_id: 17)                           77.27      66.06      71.23        386\n",
        "    play media (label_id: 18)                               92.94      86.81      89.77         91\n",
        "    get ride (label_id: 19)                                 99.41      98.82      99.12        170\n",
        "    reserve oneway flight (label_id: 20)                     0.00       0.00       0.00          0\n",
        "    find bus (label_id: 21)                                 96.64      87.53      91.86        361\n",
        "    find restaurants (label_id: 22)                         77.14      91.22      83.59        148\n",
        "    get times for movie (label_id: 23)                       0.00       0.00       0.00          0\n",
        "    transfer money (label_id: 24)                            0.00       0.00       0.00          0\n",
        "    request payment (label_id: 25)                          46.71      63.39      53.79        112\n",
        "    play movie (label_id: 26)                              100.00      65.11      78.87        321\n",
        "    search house (label_id: 27)                             97.91      91.83      94.77        306\n",
        "    search roundtrip flights (label_id: 28)                 67.49      82.41      74.21        199\n",
        "    find provider (label_id: 29)                            95.11      90.53      92.77        602\n",
        "    find attractions (label_id: 30)                        100.00      89.01      94.19         91\n",
        "    reserve hotel (label_id: 31)                            56.75      97.04      71.62        169\n",
        "    lookup song (label_id: 32)                               0.00       0.00       0.00          0\n",
        "    add alarm (label_id: 33)                                95.68      60.18      73.89        221\n",
        "    find home by area (label_id: 34)                        48.95      59.79      53.83        194\n",
        "    get available time (label_id: 35)                        0.00       0.00       0.00          0\n",
        "    buy movie tickets (label_id: 36)                       100.00      29.39      45.42        473\n",
        "    reserve restaurant (label_id: 37)                       95.71      84.80      89.92        342\n",
        "    find movies (label_id: 38)                              62.40      97.61      76.14        335\n",
        "    get weather (label_id: 39)                             100.00      87.69      93.44        195\n",
        "    search hotel (label_id: 40)                             99.35      52.60      68.78        289\n",
        "    find events (label_id: 41)                              99.57      82.56      90.27        281\n",
        "    play song (label_id: 42)                                 0.00       0.00       0.00          0\n",
        "    rent movie (label_id: 43)                                0.00       0.00       0.00          0\n",
        "    get train tickets (label_id: 44)                        45.83       5.56       9.91        198\n",
        "    none (label_id: 45)                                     55.77      98.90      71.32        728\n",
        "    label_id: 46                                             0.00       0.00       0.00          0\n",
        "    -------------------\n",
        "    micro avg                                               77.23      77.23      77.23       8425\n",
        "    macro avg                                               82.01      76.68      76.56       8425\n",
        "    weighted avg                                            83.23      77.23      76.86       8425\n",
        "\n",
        "```"
      ]
    },
    {
      "cell_type": "markdown",
      "metadata": {
        "id": "jUJb-9VLLBXo"
      },
      "source": [
        "# 3. MS Marco\n",
        "\n",
        "## Task Description\n",
        "\n",
        "MS Marco NLGen is a dataset from Microsoft that takes extracted answers and questions and output fluent answers.\n",
        "\n",
        "An example is \n",
        "\n",
        "\n",
        "*   question: What county is Nine Mile in?\n",
        "*   extracted_answer: Onondaga\n",
        "*   fluent_answer: Nine Mile is in Onondaga county.\n"
      ]
    },
    {
      "cell_type": "markdown",
      "metadata": {
        "id": "VtXEKG_UQU9u"
      },
      "source": [
        "## Download and unzip files"
      ]
    },
    {
      "cell_type": "code",
      "execution_count": null,
      "metadata": {
        "id": "b9avsZ1CEq3K"
      },
      "outputs": [],
      "source": [
        "!mkdir ms_marco\n",
        "os.chdir('ms_marco')\n",
        "!wget https://msmarco.blob.core.windows.net/msmarco/train_v2.1.json.gz\n",
        "!wget https://msmarco.blob.core.windows.net/msmarco/dev_v2.1.json.gz\n",
        "\n",
        "!gunzip train_v2.1.json.gz\n",
        "!gunzip dev_v2.1.json.gz\n",
        "\n",
        "!python ../NeMo/examples/nlp/dialogue/remove_ms_marco_samples_without_wellFormedAnswers.py --filename train_v2.1.json \n",
        "!python ../NeMo/examples/nlp/dialogue/remove_ms_marco_samples_without_wellFormedAnswers.py --filename dev_v2.1.json \n",
        "\n",
        "os.chdir('..')"
      ]
    },
    {
      "cell_type": "markdown",
      "metadata": {
        "id": "h7UZ9R8gQTFo"
      },
      "source": [
        "## Training and/or Testing the model\n"
      ]
    },
    {
      "cell_type": "code",
      "execution_count": null,
      "metadata": {
        "id": "fwGQCwbvRf2m"
      },
      "outputs": [],
      "source": [
        "# model.dataset.data_dir: folder to load data from\n",
        "# model.dataset.dialogues_example_dir: folder that stores predictions for each sample\n",
        "\n",
        "!(python NeMo/examples/nlp/dialogue/dialogue.py \\\n",
        "  do_training=True \\\n",
        "  model.dataset.dialogues_example_dir='./marco_bart_predictions' \\\n",
        "  model.dataset.data_dir='./ms_marco' \\\n",
        "  model.save_model=True \\\n",
        "  model.dataset.debug_mode=True \\\n",
        "  model.dataset.task='ms_marco' \\\n",
        "  model.language_model.pretrained_model_name='facebook/bart-base' \\\n",
        "  trainer.max_epochs=1 \\\n",
        "  model.dataset.debug_mode=False \\\n",
        "  exp_manager.create_wandb_logger=False)"
      ]
    },
    {
      "cell_type": "markdown",
      "metadata": {
        "id": "UL7ekAOZ2abi"
      },
      "source": [
        "**After 1 epoch:**\n",
        "\n",
        "Train more epochs for optimal performance\n",
        "\n",
        "```\n",
        "────────────────────────────────────────────────────────────────────────────────────────────────────────────────────────\n",
        "       Test metric             DataLoader 0\n",
        "────────────────────────────────────────────────────────────────────────────────────────────────────────────────────────\n",
        "          bleu               65.46179962158203\n",
        "           f1                78.24439835896995\n",
        "        precision            81.92473076099847\n",
        "         recall              76.72508929408436\n",
        "      test_accuracy         25.563487607283225\n",
        "        test_loss           0.4419259166606655\n",
        "     test_loss_epoch        0.4420809745788574\n",
        "        test_ppl            1.5557004846779854\n",
        "────────────────────────────────────────────────────────────────────────────────────────────────────────────────────────\n",
        "```"
      ]
    }
  ],
  "metadata": {
    "accelerator": "GPU",
    "colab": {
      "collapsed_sections": [],
      "name": "Dialogue.ipynb",
      "provenance": []
    },
    "kernelspec": {
      "display_name": "Python 3 (ipykernel)",
      "language": "python",
      "name": "python3"
    },
    "language_info": {
      "codemirror_mode": {
        "name": "ipython",
        "version": 3
      },
      "file_extension": ".py",
      "mimetype": "text/x-python",
      "name": "python",
      "nbconvert_exporter": "python",
      "pygments_lexer": "ipython3",
      "version": "3.7.7"
    }
  },
  "nbformat": 4,
  "nbformat_minor": 0
}<|MERGE_RESOLUTION|>--- conflicted
+++ resolved
@@ -27,11 +27,7 @@
       "outputs": [],
       "source": [
         "import os \n",
-<<<<<<< HEAD
-        "BRANCH = 'main'\n",
-=======
         "BRANCH = 'r1.10.0'\n",
->>>>>>> 7e53b32e
         "!apt-get update && apt-get install -y libsndfile1 ffmpeg\n",
         "!git clone https://github.com/NVIDIA/NeMo --branch $BRANCH\n",
         "os.chdir('NeMo')\n",
