# Copyright (c) 2022, NVIDIA CORPORATION.  All rights reserved.
#
# Licensed under the Apache License, Version 2.0 (the "License");
# you may not use this file except in compliance with the License.
# You may obtain a copy of the License at
#
#     http://www.apache.org/licenses/LICENSE-2.0
#
# Unless required by applicable law or agreed to in writing, software
# distributed under the License is distributed on an "AS IS" BASIS,
# WITHOUT WARRANTIES OR CONDITIONS OF ANY KIND, either express or implied.
# See the License for the specific language governing permissions and
# limitations under the License.

import copy
import functools
import inspect
from typing import Any, Dict, Optional

import torch
from omegaconf import OmegaConf, open_dict
from omegaconf.dictconfig import DictConfig
from pytorch_lightning.trainer.trainer import Trainer

from nemo.collections.nlp.data.language_modeling.megatron.megatron_batch_samplers import (
    MegatronPretrainingBatchSampler,
    MegatronPretrainingRandomBatchSampler,
)
from nemo.collections.nlp.models.language_modeling.megatron_base_model import MegatronBaseModel
from nemo.collections.nlp.modules.common.megatron.module import Float16Module
from nemo.collections.nlp.modules.common.megatron.token_level_encoder_decoder import (
    MegatronTokenLevelEncoderDecoderModule,
)
from nemo.collections.nlp.modules.common.megatron.utils import (
    ApexGuardDefaults,
    average_losses_across_data_parallel_group,
    get_params_for_weight_decay_optimization,
)
from nemo.collections.nlp.parts.utils_funcs import get_last_rank
from nemo.utils import AppState, logging

try:
    from apex.transformer import parallel_state, tensor_parallel
    from apex.transformer.enums import ModelType
    from apex.transformer import parallel_state, tensor_parallel
    from apex.transformer.pipeline_parallel.schedules.common import build_model
    from apex.transformer.pipeline_parallel.schedules.fwd_bwd_no_pipelining import forward_backward_no_pipelining
    from apex.transformer.pipeline_parallel.schedules.fwd_bwd_pipelining_without_interleaving import (
        forward_backward_pipelining_without_interleaving,
    )
    from apex.transformer.pipeline_parallel.utils import (
        get_num_microbatches,
        _reconfigure_microbatch_calculator,
        get_micro_batch_size,
    )

    HAVE_APEX = True
except (ImportError, ModuleNotFoundError):
    ModelType = ApexGuardDefaults()
    HAVE_APEX = False


__all__ = ["MegatronLMEncoderDecoderModel"]


class MegatronLMEncoderDecoderModel(MegatronBaseModel):
    """
    Megatron encoder-decoder base class
    """

    def __init__(self, cfg: DictConfig, trainer: Trainer):
        super().__init__(cfg, trainer=trainer)
        if cfg.get('pipeline_model_parallel_size', 1) > 1:
            if cfg.get('pipeline_model_parallel_split_rank', 0) <= 0:
                raise ValueError(
                    f"pipeline_model_parallel_split_rank must be > 0 when using pipeline_model_parallel_size > 1"
                )
        if cfg.get('pipeline_model_parallel_size', 1) > 1:
            if not cfg.get('share_token_embeddings', True) or not cfg.get(
                'share_decoder_tokens_head_embeddings', True
            ):
                raise ValueError(
                    "when pipeline_model_parallel_size > 1 we require share_token_embeddings=True and share_decoder_tokens_head_embeddings=True"
                )

        # Make sure trainer.accumulate_grad_batches is 1.
        self._validate_trainer()

        # TODO: Not sure how to use lists of modules with PTL.
        # This means we can only use pipeline parallelism without the interleaved schedule.
        self.enc_dec_model = build_model(
            model_provider_func=self.model_provider_func,
            wrap_with_ddp=False,
            model_type=ModelType.encoder_and_decoder,
        )[0]

        # We don't need to call it explicitly? Since it is a pytorch lightning hook function
        # self.setup_optimizer_param_groups()

        self.megatron_amp_o2 = cfg.get('megatron_amp_O2', False)

        if self.megatron_amp_o2:

            if not self.with_distributed_adam:
                # Pre-allocate the model on GPU to have master parameters allocated on the same device with matching data type
                self.enc_dec_model.cuda(torch.cuda.current_device())

            # Model wrapper to convert both model and inputs to half precision
            self.enc_dec_model = Float16Module(module=self.enc_dec_model, precision=cfg.precision)

        if self.cfg.precision == 32:
            self.autocast_dtype = torch.float
        elif self.cfg.precision == 16:
            self.autocast_dtype = torch.half
        elif self.cfg.precision == 'bf16':
            self.autocast_dtype = torch.bfloat16
        else:
            raise ValueError('precision must be in [32, 16, "bf16"]')

        self.enc_dec_model.model_type = ModelType.encoder_and_decoder

    def setup_optimizer_param_groups(self):
        """ModelPT override. Optimizer will get self._optimizer_param_groups"""
        self._optimizer_param_groups = get_params_for_weight_decay_optimization([self.enc_dec_model])

    def configure_optimizers(self):

        if self.with_distributed_adam:

            # Identify params that require grad reductions between
            # pipeline stages
            # See: allreduce_word_and_position_embeddings
            model_parallel_params = []
            if parallel_state.get_pipeline_model_parallel_world_size() > 1 and (
                parallel_state.is_rank_in_embedding_group()
            ):
                if self.cfg.get('share_token_embeddings', True) and self.cfg.get(
                    'share_decoder_tokens_head_embeddings', True
                ):
                    model_parallel_params.append(self.enc_dec_model.word_embeddings_weight())
            if (
                parallel_state.is_rank_in_position_embedding_group()
                and parallel_state.get_pipeline_model_parallel_world_size() > 1
                and parallel_state.get_pipeline_model_parallel_split_rank() is not None
                and self.cfg.encoder.get('position_embedding_type') == 'learned_absolute'
                and self.cfg.decoder.get('position_embedding_type') == 'learned_absolute'
            ):
                if self.cfg.get('share_token_embeddings', True):
                    model_parallel_params.append(self.enc_dec_model.position_embeddings_weight())
            if (
                parallel_state.get_pipeline_model_parallel_world_size() > 2
                and parallel_state.get_pipeline_model_parallel_split_rank() is not None
            ):
                if (
                    self.cfg.encoder.get('position_embedding_type') == 'relative'
                    and parallel_state.is_rank_in_encoder_relative_position_embedding_group()
                    and parallel_state.get_pipeline_model_parallel_split_rank() > 1
                ):
                    model_parallel_params.append(self.enc_dec_model.encoder_relative_position_embeddings_weight())
                if (
                    self.cfg.decoder.get('position_embedding_type') == 'relative'
                    and parallel_state.is_rank_in_decoder_relative_position_embedding_group()
                ):
                    model_parallel_params.append(self.enc_dec_model.decoder_relative_position_embeddings_weight())
                    if not self.cfg.decoder.get('relative_position_bias_self_attention_only', True):
                        model_parallel_params.append(
                            self.enc_dec_model.decoder_cross_attention_relative_position_embeddings_weight()
                        )

            # Disable async grad reductions for params that are
            # synchronized for pipeline parallelism
            for param in model_parallel_params:
                param._disable_greedy_grad_copy = not self.megatron_amp_o2
                param._disable_overlap_grad_sync = True

        return super().configure_optimizers()

    def _handle_bias_activation_fusion_args(self, cfg):
        # For oldest models, we don't have the option to turn on/off bias activation fusion. It is always on.
        if not hasattr(cfg, 'bias_gelu_fusion') and not hasattr(cfg, 'bias_activation_fusion'):
            # Handle the case where the model can have bias=False
            if cfg.get('bias', True):
                cfg.bias_activation_fusion = True
            else:
                cfg.bias_activation_fusion = False
        # For in-between models, Re-map bias_gelu_fusion to bias_activation_fusion
        elif hasattr(cfg, 'bias_gelu_fusion'):
            logging.warning('bias_gelu_fusion is deprecated. Please use bias_activation_fusion instead.')
            cfg.bias_activation_fusion = cfg.bias_gelu_fusion

    def _populate_encoder_decoder_configs_for_backward_compatibility(self, cfg):
        """
        Populate encoder and decoder configs for backward compatibility with a checkpoint that has a common enc/dec config.
        """
        # TODO: This will not remove redundant args that are already present in the new yaml file's config.model
        encoder_cfg = copy.deepcopy(cfg)
        decoder_cfg = copy.deepcopy(cfg)

        OmegaConf.set_struct(encoder_cfg, True)
        OmegaConf.set_struct(decoder_cfg, True)
        OmegaConf.set_struct(cfg, True)

        with open_dict(encoder_cfg), open_dict(decoder_cfg), open_dict(cfg):
            encoder_cfg.arch = cfg.get('encoder_arch', 'transformer')
            decoder_cfg.arch = cfg.get('decoder_arch', 'transformer')

            self._handle_bias_activation_fusion_args(encoder_cfg)
            self._handle_bias_activation_fusion_args(decoder_cfg)

            cfg.encoder = encoder_cfg
            cfg.decoder = decoder_cfg

            # NOTE: For old models there are two scenarios:
            # 1. If we share decoder embeddings with the output layer, we would always set tokens_head_bias=True
            # 2. If we do not share decoder embeddings with the output layer, we would always set tokens_head_bias=False
            cfg.tokens_head_bias = (
                True if cfg.get('share_decoder_tokens_head_embeddings', True) else False
            )  # For models before separate encoder/decoder configs, tokens_head_bias was always True.

    def model_provider_func(self, pre_process, post_process, add_encoder, add_decoder):
        # TODO: create get_encoder_decoder_model()here for different losses (e..g, nll, vae, mim)
        if not hasattr(self.cfg, 'encoder') or not hasattr(self.cfg, 'decoder'):
            logging.warning(
                'Could not find encoder or decoder in config. This is probably because of restoring an old checkpoint. Copying shared model configs to encoder and decoder configs.'
            )
            # After the call below, self.cfg.encoder and self.cfg.decoder will be populated with the cfg.model configs from old checkpoints.
            self._populate_encoder_decoder_configs_for_backward_compatibility(self.cfg)

        if parallel_state.get_pipeline_model_parallel_world_size() > 1 and self.cfg.encoder.arch == 'perceiver':
            raise ValueError(f"Perceivers with pipeline parallel > 1 is not supported yet.")

        if not hasattr(self.cfg, 'embedding_init_method_std'):
            embedding_init_method_std = self.cfg.encoder.init_method_std
        else:
            embedding_init_method_std = self.cfg.embedding_init_method_std

        if not hasattr(self.cfg, 'embedding_dropout'):
            embedding_dropout = self.cfg.encoder.hidden_dropout
        else:
            embedding_dropout = self.cfg.embedding_dropout

        model = MegatronTokenLevelEncoderDecoderModule(
            encoder_cfg=self.cfg.encoder,
            decoder_cfg=self.cfg.decoder,
            vocab_size=self.padded_vocab_size,
            max_position_embeddings=self.cfg.max_position_embeddings,
            num_tokentypes=0,
            parallel_output=True,
            pre_process=pre_process,
            post_process=post_process,
            fp16_cross_entropy=self.cfg.get('fp16_lm_cross_entropy', False),
            use_cpu_initialization=self.cfg.get('use_cpu_initialization', False),
            precision=self.cfg.get('precision', 16),
            embedding_init_method_std=embedding_init_method_std,
            embedding_dropout=embedding_dropout,
            label_smoothing=self.cfg.get('label_smoothing', 0.0),
            add_encoder=add_encoder,
            add_decoder=add_decoder,
            share_token_embeddings=self.cfg.get('share_token_embeddings', True),
            share_decoder_tokens_head_embeddings=self.cfg.get('share_decoder_tokens_head_embeddings', True),
            tokens_head_bias=self.cfg.get('tokens_head_bias', True),
        )
        return model

    def forward(
        self,
        encoder_input_ids,
        decoder_input_ids,
        encoder_attn_mask,
        decoder_attn_mask,
        token_type_ids=None,
        lm_labels=None,
        enc_output=None,
        enc_output_attn_mask=None,
        output_enc_hidden_only=False,
        enc_input=None,
    ):
        output_tensor = self.enc_dec_model(
            enc_input_ids=encoder_input_ids,
            dec_input_ids=decoder_input_ids,
            enc_attn_mask=encoder_attn_mask,
            dec_attn_mask=decoder_attn_mask,
            token_type_ids=token_type_ids,
            labels=lm_labels,
            enc_output=enc_output,
            enc_output_attn_mask=enc_output_attn_mask,
            output_enc_hidden_only=output_enc_hidden_only,
            enc_input=enc_input,
        )

        return output_tensor

    def training_step(self, batch, batch_idx):
        """
            Our dataloaders produce a micro-batch and then we fetch
            a number of microbatches depending on the global batch size and model parallel size
            from the dataloader to produce a list of microbatches.
            Batch should be a list of microbatches and those microbatches should on CPU.
            Microbatches are then moved to GPU during the pipeline.
            The list of microbatches is then piped through the pipeline using Apex fwd/bwd functions.
        """
        # we zero grads here because we also call backward in the apex fwd/bwd functions
        self._optimizer.zero_grad()
        # we prepare the micro batches for the apex fwd/bwd function
        batch_for_pipeline = self.process_global_batch(batch)
        encoder_seq_length = batch_for_pipeline[0].size(1)
        decoder_seq_length = batch_for_pipeline[1].size(1)
        tensor_shape = [encoder_seq_length, get_micro_batch_size(), self.cfg.encoder.hidden_size]

        # handle asynchronous grad reduction
        if self.with_distributed_adam:
            if self.megatron_amp_o2:
                # copy grads to main grad
                custom_sync_context_handler = lambda: self._optimizer.no_sync(greedy_grad_copy=True)
            else:
                # keep grad tensors around
                custom_sync_context_handler = lambda: self._optimizer.no_sync(greedy_grad_copy=False)
        else:
            if (
                self.megatron_amp_o2
                and self.cfg.get('pipeline_model_parallel_size', 1) == 1
                and not self.cfg.get('sequence_parallel', False)
            ):
                custom_sync_context_handler = self._optimizer.no_sync
            else:
                # TODO: enable async grad all reduce with O1/autocast
                # mixed precision training, with pipeline parallelism,
                # or with sequence parallelism
                custom_sync_context_handler = None

        if self.cfg.get('pipeline_model_parallel_size', 1) > 1:
            losses_reduced_per_micro_batch = forward_backward_pipelining_without_interleaving(
                forward_step_func=self.get_forward_output_and_loss_func(),
                batch=batch_for_pipeline,
                model=self.enc_dec_model,
                forward_only=False,
                tensor_shape=tensor_shape,
                decoder_sequence_length=decoder_seq_length,
                dtype=self.autocast_dtype,
                grad_scaler=self.trainer.precision_plugin.scaler if self.cfg.precision == 16 else None,
                custom_sync_context_handler=custom_sync_context_handler,
            )
        else:
            losses_reduced_per_micro_batch = forward_backward_no_pipelining(
                forward_step_func=self.get_forward_output_and_loss_func(),
                batch=batch_for_pipeline,
                model=self.enc_dec_model,
                forward_only=False,
                tensor_shape=tensor_shape,
                decoder_sequence_length=decoder_seq_length,
                dtype=self.autocast_dtype,
                grad_scaler=self.trainer.precision_plugin.scaler if self.cfg.precision == 16 else None,
                custom_sync_context_handler=custom_sync_context_handler,
            )

        # only the last stages of the pipeline return losses
        if losses_reduced_per_micro_batch:
            # average loss across micro batches
            loss_tensors_list = [loss_reduced['avg'] for loss_reduced in losses_reduced_per_micro_batch]
            loss_tensor = torch.concat(loss_tensors_list)
            loss_mean = loss_tensor.mean()
        else:
            loss_mean = torch.tensor(0.0).cuda()

        if self.with_distributed_adam:
            # launch grad reductions
            # Note: grads in first pipeline stage have already been
            # reduced
            if not parallel_state.is_pipeline_first_stage():
                self.reduce_overlap_gradients()
        elif self.megatron_amp_o2:
            # when using pipeline parallelism grads must be reduced after the pipeline (not asynchronously)
            if self.cfg.get('pipeline_model_parallel_size', 1) > 1:
                # main grads are stored in the MainParamsOptimizer wrapper
                self._optimizer.allreduce_main_grads()
        else:
            # async grad allreduce is not currently implemented for O1/autocasting mixed precision training
            # so we allreduce gradients after the pipeline
            self.allreduce_gradients()  # @sangkug we think this is causing memory to blow up (hurts perf)

        if self.cfg.get('pipeline_model_parallel_size', 1) > 1:
            # when using pipeline parallelism, we need keep the word and position embeddings in sync
            self.allreduce_word_and_position_embeddings()

        ## logging
        # we can only log on one rank if it is rank zero so we broadcast from last rank
        # we can avoid this broadcast by updating the PTL log function to accept specific ranks
        torch.distributed.broadcast(loss_mean, get_last_rank())

        if self.cfg.precision == 16:
            loss_scale = self.trainer.precision_plugin.scaler._scale
            if loss_scale is not None:
                self.log('loss_scale', loss_scale)

        self.log('reduced_train_loss', loss_mean, prog_bar=True, rank_zero_only=True)
        lr = self._optimizer.param_groups[0]['lr']
        self.log('lr', lr, rank_zero_only=True)
        self.log('global_step', self.trainer.global_step, prog_bar=True, rank_zero_only=True)
        # TODO: make sure compute_consumed_samples works for pipeline parallelism
        self.log(
            'consumed_samples',
            self.compute_consumed_samples(self.trainer.global_step - self.init_global_step),
            prog_bar=True,
            rank_zero_only=True,
        )

        return loss_mean

    def backward(self, *args, **kwargs):
        """ LightningModule hook to do backward.
            We want this to do nothing since we run backward in the fwd/bwd functions from apex.
            No need to call it here.
        """
        return

    def optimizer_zero_grad(self, *args, **kwargs):
        """ LightningModule hook to zero grad.
            We want this to do nothing as we are zeroing grads during the training_step.
        """
        return

    def allreduce_gradients(self):
        """Reduce gradients across data parallel ranks.
           Modified from megatron-lm: https://github.com/NVIDIA/Megatron-LM/blob/d41696840ed0a7edb7e0499eb82a48ae112d9bb3/megatron/model/distributed.py#L188
        """
        # Bucketize and all-reduce
        buckets = {}
        # Pack the buckets.
        for param in self.parameters():
            if param.requires_grad and param.grad is not None:
                tp = param.data.type()
                if tp not in buckets:
                    buckets[tp] = []
                buckets[tp].append(param)
                # param.main_grad = param.grad

        # For each bucket, all-reduce and copy all-reduced grads.
        for tp in buckets:
            bucket = buckets[tp]
            grads = [param.grad.data for param in bucket]
            coalesced = torch._utils._flatten_dense_tensors(grads)
            coalesced /= parallel_state.get_data_parallel_world_size()
            torch.distributed.all_reduce(coalesced, group=parallel_state.get_data_parallel_group())
            for buf, synced in zip(grads, torch._utils._unflatten_dense_tensors(coalesced, grads)):
                buf.copy_(synced)

    def allreduce_word_and_position_embeddings(self):

        # Modified from megatron-lm: https://github.com/NVIDIA/Megatron-LM/blob/d41696840ed0a7edb7e0499eb82a48ae112d9bb3/megatron/training.py#L407
        # All-reduce word_embeddings' grad across first, last stages to ensure that word_embeddings parameters stay in sync.
        if parallel_state.get_pipeline_model_parallel_world_size() > 1 and (
            parallel_state.is_rank_in_embedding_group()
        ):
            if self.cfg.get('share_token_embeddings', True) and self.cfg.get(
                'share_decoder_tokens_head_embeddings', True
            ):
                word_embeddings_weight = self.enc_dec_model.word_embeddings_weight()
                if self.megatron_amp_o2:
                    # O2 recipe stores a "main" copy of weights and grads
                    grad = word_embeddings_weight.main_grad
                else:
                    grad = word_embeddings_weight.grad
                torch.distributed.all_reduce(grad, group=parallel_state.get_embedding_group())
            else:
                raise ValueError(
                    f"Attempting to allreduce word_embeddings for pipeline parallel size > 1, but found untied word embeddings or token head embeddings. This is not supported yet."
                )

        # All-reduce position embeddings for T5.
        if (
            parallel_state.is_rank_in_position_embedding_group()
            and parallel_state.get_pipeline_model_parallel_world_size() > 1
            and parallel_state.get_pipeline_model_parallel_split_rank() is not None
            and self.cfg.encoder.get('position_embedding_type') == 'learned_absolute'
            and self.cfg.decoder.get('position_embedding_type') == 'learned_absolute'
        ):
            if self.cfg.get('share_token_embeddings', True):
                position_embeddings_weight = self.enc_dec_model.position_embeddings_weight()
                if self.megatron_amp_o2:
                    grad = position_embeddings_weight.main_grad
                else:
                    grad = position_embeddings_weight.grad
                torch.distributed.all_reduce(grad, group=parallel_state.get_position_embedding_group())

        # All-reduce relative position embeddings for T5.
        if (
            parallel_state.get_pipeline_model_parallel_world_size()
            > 2  # This > 2 and not > 1 since with PP=2 encoder RPE can live only on one rank.
            and parallel_state.get_pipeline_model_parallel_split_rank() is not None
        ):
            # For split rank = 1, we have only one encoder rank and so we don't need to allreduce.
            if (
                self.cfg.encoder.get('position_embedding_type') == 'relative'
                and parallel_state.is_rank_in_encoder_relative_position_embedding_group()
                and parallel_state.get_pipeline_model_parallel_split_rank() > 1
            ):
                position_embeddings_weight = self.enc_dec_model.encoder_relative_position_embeddings_weight()
                if self.megatron_amp_o2:
                    grad = position_embeddings_weight.main_grad
                else:
                    grad = position_embeddings_weight.grad
                torch.distributed.all_reduce(
                    grad, group=parallel_state.get_encoder_relative_position_embedding_group()
                )

            # For split rank == pipeline_world_size - 1, we have only one decoder rank and so we don't need to allreduce.
            if (
                self.cfg.decoder.get('position_embedding_type') == 'relative'
                and parallel_state.is_rank_in_decoder_relative_position_embedding_group()
            ):
                position_embeddings_weight = self.enc_dec_model.decoder_relative_position_embeddings_weight()
                if self.megatron_amp_o2:
                    grad = position_embeddings_weight.main_grad
                else:
                    grad = position_embeddings_weight.grad
                torch.distributed.all_reduce(
                    grad, group=parallel_state.get_decoder_relative_position_embedding_group()
                )

                # If the model also has separate RPE weights for decoder cross-attention, allreduce those as well.
                if not self.cfg.decoder.get('relative_position_bias_self_attention_only', True):
                    position_embeddings_weight = (
                        self.enc_dec_model.decoder_cross_attention_relative_position_embeddings_weight()
                    )
                    if self.megatron_amp_o2:
                        grad = position_embeddings_weight.main_grad
                    else:
                        grad = position_embeddings_weight.grad
                    torch.distributed.all_reduce(
                        grad, group=parallel_state.get_decoder_relative_position_embedding_group()
                    )

    def get_forward_output_and_loss_func(self):
        def fwd_output_and_loss_func(batch, model):
            batch = [x.cuda(non_blocking=True) for x in batch]
            encoder_input_ids, decoder_input_ids, loss_mask, lm_labels, encoder_attn_mask, decoder_attn_mask = batch

            output = model(
                encoder_input_ids,  # enc_input_ids
                encoder_attn_mask,  # enc_attn_mask
                decoder_input_ids,  # dec_input_ids
                decoder_attn_mask,  # dec_attn_mask
                None,  # token_type_ids
                lm_labels,  # labels
            )

            def loss_func(output_tensor):
                loss = self.loss_func(loss_mask, output_tensor)
                reduced_loss = average_losses_across_data_parallel_group([loss])
                return loss, {'avg': reduced_loss}

            return output, loss_func

        return fwd_output_and_loss_func

    @functools.lru_cache(maxsize=None)
    def _kwargs_to_arg_idx(self):
        """
        Returns a dict {kwarg name: arg index} to be used when mapping
        kwargs into a list of args.

        Computed on first call, and then cached.
        """
        # build mapping of kwargs to arg index at first run
        module = self.enc_dec_model.forward if not self.megatron_amp_o2 else self.enc_dec_model.module.forward
        args_name = inspect.getfullargspec(module)[0][1:]
        kwargs_to_arg_idx = {k: v for k, v in zip(args_name, range(len(args_name)))}

        return kwargs_to_arg_idx

    def _build_forward_args_from_kwargs(self, args_name, args, **kwargs):
        """
        A helper method that converts arguments into positional arguments (by name)

        args - a list of arguments to pass to self.enc_dec_model (tensors from batch)
        args_name - a list of argument name (to be matched against allowed kwargs)
        kwargs - a dict {arg name: arg value} (used for non-tensor values)
        """
        # sanity checks
        if len(args) != len(args_name):
            raise ValueError(f"Mismatch between length in args_name ({len(args_name)}) and args ({len(args)})")
        if any([n in kwargs for n in args_name]):
            raise ValueError(f"args_name = {args_name} cannot overlap kwargs = {list(kwargs.keys())}")

        # get mapping of kwarg names to arg index
        kwargs_to_arg_idx = self._kwargs_to_arg_idx()

        # collect all arguments
        all_args_name = args_name[:]
        all_args = args[:]
        for k, v in kwargs.items():
            all_args_name.append(k)
            all_args.append(v)

        args_idx = [kwargs_to_arg_idx[n] for n in all_args_name]

        # print(f"all_args_name = {all_args_name}   args_idx = {args_idx}")

        # construct args ordered by name (with None as place-holder)
        forward_args = [None] * (max(args_idx) + 1)
        for i, v in zip(args_idx, all_args):
            forward_args[i] = v

        return forward_args

    def _get_forward_output_only_func(self, arg_names, output_name, **kwargs):
        """
        args_idx - maps batch into index of args (with None filling gaps)
        arg_names - corresponding names for a friendly error message
        output_name - name of output (hiddens for encode, logits for decode)
        kwargs - shared arguments (non tensors)
        """

        def fwd_output_only_func(batch, model):
            batch = [x.cuda(non_blocking=True) for x in batch]

            # map batch and shared args into forward args
            args = self._build_forward_args_from_kwargs(args_name=arg_names, args=batch, **kwargs)
            output = model(*args).contiguous()

            def id_func(output_tensor):
                return output_tensor, {output_name: output_tensor}

            return output, id_func

        return fwd_output_only_func

    def validation_step_logits(self, batch, batch_idx):
        """
        return_values - if given, returns a dictionary with given keys and corresponding values
        """
        batch_for_pipeline = self.process_global_batch(batch)
        encoder_seq_length = batch_for_pipeline[0].size(1)
        decoder_seq_length = batch_for_pipeline[1].size(1)

        tensor_shape = [encoder_seq_length, get_micro_batch_size(), self.cfg.encoder.hidden_size]

        (
            encoder_input_ids,
            decoder_input_ids,
            loss_mask,
            lm_labels,
            encoder_attn_mask,
            decoder_attn_mask,
        ) = batch_for_pipeline
        batch_for_pipeline = [encoder_input_ids, encoder_attn_mask, decoder_input_ids, decoder_attn_mask]
        arg_names = ['enc_input_ids', 'enc_attn_mask', 'dec_input_ids', 'dec_attn_mask']

        forward_step_func = self._get_forward_output_only_func(arg_names=arg_names, output_name="logits")

        if self.cfg.get('pipeline_model_parallel_size', 1) > 1:
            output_tensor = forward_backward_pipelining_without_interleaving(
                forward_step_func=forward_step_func,
                batch=batch_for_pipeline,
                model=self.enc_dec_model,
                forward_only=True,
                tensor_shape=tensor_shape,
                decoder_sequence_length=decoder_seq_length,
                dtype=self.autocast_dtype,
                grad_scaler=self.trainer.precision_plugin.scaler if self.cfg.precision == 16 else None,
            )
        else:
            output_tensor = forward_backward_no_pipelining(
                forward_step_func=forward_step_func,
                batch=batch_for_pipeline,
                model=self.enc_dec_model,
                forward_only=True,
                tensor_shape=tensor_shape,
                decoder_sequence_length=decoder_seq_length,
                dtype=self.autocast_dtype,
                grad_scaler=self.trainer.precision_plugin.scaler if self.cfg.precision == 16 else None,
            )

        if output_tensor:
            # average loss across micro batches
            logits_tensors_list = [o['logits'] for o in output_tensor]
            logits_tensor = torch.concat(logits_tensors_list)
        else:
            # we're not on the last pipeline stage so no losses
            logits_tensor = []

        return logits_tensor

    def validation_step(self, batch, batch_idx):
        """
        return_values - if given, returns a dictionary with given keys and corresponding values
        """
        batch_for_pipeline = self.process_global_batch(batch)
        encoder_seq_length = batch_for_pipeline[0].size(1)
        decoder_seq_length = batch_for_pipeline[1].size(1)

        tensor_shape = [encoder_seq_length, get_micro_batch_size(), self.cfg.encoder.hidden_size]

        if self.cfg.get('pipeline_model_parallel_size', 1) > 1:
            losses_reduced_per_micro_batch = forward_backward_pipelining_without_interleaving(
                forward_step_func=self.get_forward_output_and_loss_func(),
                batch=batch_for_pipeline,
                model=self.enc_dec_model,
                forward_only=True,
                tensor_shape=tensor_shape,
                decoder_sequence_length=decoder_seq_length,
                dtype=self.autocast_dtype,
                grad_scaler=self.trainer.precision_plugin.scaler if self.cfg.precision == 16 else None,
            )
        else:
            losses_reduced_per_micro_batch = forward_backward_no_pipelining(
                forward_step_func=self.get_forward_output_and_loss_func(),
                batch=batch_for_pipeline,
                model=self.enc_dec_model,
                forward_only=True,
                tensor_shape=tensor_shape,
                decoder_sequence_length=decoder_seq_length,
                dtype=self.autocast_dtype,
                grad_scaler=self.trainer.precision_plugin.scaler if self.cfg.precision == 16 else None,
            )

        if losses_reduced_per_micro_batch:
            # average loss across micro batches
            loss_tensors_list = [loss_reduced['avg'] for loss_reduced in losses_reduced_per_micro_batch]
            loss_tensor = torch.concat(loss_tensors_list)
            loss_mean = loss_tensor.mean()
        else:
            # we're not on the last pipeline stage so no losses
            loss_mean = []

        return loss_mean

    def validation_epoch_end(self, outputs):
        if parallel_state.is_pipeline_last_stage():
            # only the last pipeline parallel stages return loss
            averaged_loss = torch.stack(outputs).mean()
        else:
            averaged_loss = torch.tensor(0.0).cuda()

        # we can only log on one rank if it is rank zero so we broadcast from last rank
        torch.distributed.broadcast(averaged_loss, get_last_rank())
        self.log('val_loss', averaged_loss, prog_bar=True, rank_zero_only=True)
        self.log('global_step', self.trainer.global_step, prog_bar=True, rank_zero_only=True)

        return averaged_loss

    def test_step(self, batch, batch_idx):
        return self.validation_step(batch, batch_idx)

    def test_epoch_end(self, outputs):
        if parallel_state.is_pipeline_last_stage():
            # only the last pipeline parallel stages return loss
            averaged_loss = torch.stack(outputs).mean()
        else:
            averaged_loss = torch.tensor(0.0).cuda()

        # we can only log on one rank if it is rank zero so we broadcast from last rank
        torch.distributed.broadcast(averaged_loss, get_last_rank())
        self.log('test_loss', averaged_loss, prog_bar=True, rank_zero_only=True)
        return averaged_loss

    def loss_func(self, loss_mask, tokens_loss):
        """
        This function takes as input per-token loss and masks non-required values.
        """
        losses = tokens_loss.view(-1).float()
        loss_mask = loss_mask.view(-1).float()
        # TODO: add nemo version here
        loss = torch.sum(losses * loss_mask) / loss_mask.sum()  # sequence level nll
        return loss

    def process_micro_batch(self, micro_batch):
        """ Micro batch returned by MegatronT5 dataloader"""

        data_b = micro_batch

        # Unpack.
        tokens_enc = data_b['text_enc'].long()
        tokens_dec = data_b['text_dec'].long()
        labels = data_b['labels'].long()
        loss_mask = data_b['loss_mask'].float()

        enc_mask = data_b['enc_mask']
        dec_mask = data_b['dec_mask']

        return tokens_enc, tokens_dec, loss_mask, labels, enc_mask, dec_mask

    def _process_global_batch_without_megatron_batch_sampler(self, global_batch, tokenizer=None):
        """ Prepares the global batch for apex fwd/bwd functions.
            Global batch is a list of micro batches.
        """
        tokenizer = self.tokenizer if tokenizer is None else tokenizer
        text_enc_list = []
        text_dec_list = []
        labels_list = []
        loss_mask_list = []
        enc_mask_list = []
        dec_mask_list = []

        # Determine the maximum encoder and decoder sequence lengths amongst microbatches and pad each microbatch to the max seq length.
        # NOTE: This should only happen for model finetuning where we pad dynamically. Training uses fixed training shapes.

        max_enc_seq_lenth = max([micro_batch['text_enc'].shape[1] for micro_batch in global_batch])
        max_dec_seq_lenth = max([micro_batch['text_dec'].shape[1] for micro_batch in global_batch])

        for micro_batch in global_batch:
            text_enc, text_dec, loss_mask, labels, enc_mask, dec_mask = self.process_micro_batch(micro_batch)
            # Check if encoder sequence length < max encoder sequence length of the global batch and pad.
            if text_enc.shape[1] < max_enc_seq_lenth:
                text_enc = torch.nn.functional.pad(
                    text_enc, (0, max_enc_seq_lenth - text_enc.shape[1], 0, 0), 'constant', tokenizer.pad_id
                )
                enc_mask = torch.nn.functional.pad(
                    enc_mask, (0, max_enc_seq_lenth - enc_mask.shape[1], 0, 0), 'constant', 0
                )
            if text_dec.shape[1] < max_dec_seq_lenth:
                text_dec = torch.nn.functional.pad(
                    text_dec, (0, max_dec_seq_lenth - text_dec.shape[1], 0, 0), 'constant', tokenizer.pad_id
                )
                dec_mask = torch.nn.functional.pad(
                    dec_mask, (0, max_dec_seq_lenth - dec_mask.shape[1], 0, 0), 'constant', 0
                )
                labels = torch.nn.functional.pad(
                    labels, (0, max_dec_seq_lenth - labels.shape[1], 0, 0), 'constant', tokenizer.pad_id
                )
                loss_mask = torch.nn.functional.pad(
                    loss_mask, (0, max_dec_seq_lenth - loss_mask.shape[1], 0, 0), 'constant', 0
                )
            text_enc_list.append(text_enc)
            text_dec_list.append(text_dec)
            labels_list.append(labels)
            loss_mask_list.append(loss_mask)
            enc_mask_list.append(enc_mask)
            dec_mask_list.append(dec_mask)

        # Concatenate to (num_microbatches x micro_batch_size x seq_len)
        tokens_enc_tensor = torch.concat(text_enc_list, dim=0)
        tokens_dec_tensor = torch.concat(text_dec_list, dim=0)
        labels_tensor = torch.concat(labels_list, dim=0)
        loss_mask_tensor = torch.concat(loss_mask_list, dim=0)
        enc_mask_tensor = torch.concat(enc_mask_list, dim=0)
        dec_mask_tensor = torch.concat(dec_mask_list, dim=0)

        return {
            'text_enc': tokens_enc_tensor,
            'text_dec': tokens_dec_tensor,
            'loss_mask': loss_mask_tensor,
            'labels': labels_tensor,
            'enc_mask': enc_mask_tensor,
            'dec_mask': dec_mask_tensor,
        }

    def process_global_batch(self, global_batch):
        # If the decoder input starts with <pad> instead of <bos>, which is the case for huggingface T5 models, we don't want to mask the first token.
        # For NeMo-Megatron, the sequence starts with <bos>, which is never masked so we can always set index 0 to be unmasked.
        global_batch['dec_mask'][:, 0] = 1

        return [
            global_batch["text_enc"],
            global_batch["text_dec"],
            global_batch["loss_mask"],
            global_batch["labels"],
            global_batch["enc_mask"],
            global_batch["dec_mask"],
        ]

    def build_train_valid_test_datasets(self):
        raise NotImplementedError("Please implement this method in child-class")

    def build_pretraining_data_loader(self, dataset, consumed_samples, num_workers):
        """Buld dataloader given an input dataset."""

        if dataset is None:
            return None

        logging.info(f'Building dataloader with consumed samples: {consumed_samples}')
        # Megatron sampler
        if hasattr(self._cfg.data, 'dataloader_type') and self._cfg.data.dataloader_type is not None:
            if self._cfg.data.dataloader_type == 'single':
                batch_sampler = MegatronPretrainingBatchSampler(
                    total_samples=len(dataset),
                    consumed_samples=consumed_samples,
                    micro_batch_size=self._cfg.micro_batch_size,
                    global_batch_size=self._cfg.global_batch_size,
                    data_parallel_rank=parallel_state.get_data_parallel_rank(),
                    data_parallel_size=parallel_state.get_data_parallel_world_size(),
                    drop_last=self._cfg.get('drop_last', True),
                )
            elif self._cfg.data.dataloader_type == 'cyclic':
                batch_sampler = MegatronPretrainingRandomBatchSampler(
                    total_samples=len(dataset),
                    consumed_samples=consumed_samples,
                    micro_batch_size=self._cfg.micro_batch_size,
                    global_batch_size=self._cffg.global_batch_size,
                    data_parallel_rank=parallel_state.get_data_parallel_rank(),
                    data_parallel_size=parallel_state.get_data_parallel_world_size(),
                    drop_last=self._cfg.get('drop_last', True),
                )
            else:
                raise Exception(f'{self._cfg.dataloader_type} dataloader type is not supported.')
        else:
            raise ValueError('cfg.data.dataloader_type not found. Must be "single" or "cyclic"')

        # Torch dataloader.
        return torch.utils.data.DataLoader(
            dataset, batch_sampler=batch_sampler, num_workers=num_workers, pin_memory=True,
        )

    def setup(self, stage=None):
        resume_checkpoint_path = self.trainer._checkpoint_connector.resume_from_checkpoint_fit_path
        if resume_checkpoint_path:
            init_consumed_samples = self._extract_consumed_samples_from_ckpt(resume_checkpoint_path)
        else:
            init_consumed_samples = 0
        self.init_consumed_samples = init_consumed_samples

        """A PTL method to setup the training, validation and test datasets."""
        if stage == 'predict':
            return
        if self._train_dl is not None and self._validation_dl is not None:
            return
        self.build_train_valid_test_datasets()
        self.setup_training_data(self._cfg.data)
        self.setup_validation_data(self._cfg.data)
        self.setup_test_data(self._cfg.data)

        # when using pipeline model parallel the final stage need to initialize word embeddings
        if parallel_state.get_pipeline_model_parallel_world_size() > 1:
            assert (
                self.cfg.share_token_embeddings
            ), "share_word_embedding must be True when using pipeline model parallel > 1"
            assert (
                self.cfg.share_decoder_tokens_head_embeddings
            ), "share_decoder_tokens_head_embeddings must be True when using pipeline model parallel > 1"
            self.enc_dec_model.sync_initial_word_embeddings()
            if (
                self.cfg.encoder.get('position_embedding_type') != 'relative'
                and self.cfg.decoder.get('position_embedding_type') != 'relative'
            ):
                self.enc_dec_model.sync_initial_position_embeddings()
            # Synchronize RPE embeddings across pipeline parallel ranks.
            else:
                if self.cfg.encoder.get('position_embedding_type', 'learned_absolute') == 'relative':
                    self.enc_dec_model.sync_initial_encoder_relative_position_embeddings()
                if self.cfg.decoder.get('position_embedding_type', 'learned_absolute') == 'relative':
                    self.enc_dec_model.sync_initial_decoder_relative_position_embeddings()
                if self.cfg.decoder.get(
                    'position_embedding_type', 'learned_absolute'
                ) == 'relative' and not self.cfg.decoder.get('relative_position_bias_self_attention_only', True):
                    self.enc_dec_model.sync_initial_decoder_cross_attention_relative_position_embeddings()

    def setup_training_data(self, cfg):
        if hasattr(self, '_train_ds'):
            consumed_samples = self.compute_consumed_samples(0)
            self._train_dl = self.build_pretraining_data_loader(
                self._train_ds, consumed_samples, num_workers=self._cfg.data.num_workers
            )

<<<<<<< HEAD
    def on_train_start(self) -> None:
        # keep a copy of init_global_step
        self.init_global_step = self.trainer.global_step
        return super().on_train_start()

=======
>>>>>>> f771f928
    def setup_validation_data(self, cfg):
        if hasattr(self, '_validation_ds'):
            consumed_samples = 0
            self._validation_dl = self.build_pretraining_data_loader(
                self._validation_ds, consumed_samples, num_workers=0
            )

    def setup_test_data(self, cfg):
        if hasattr(self, '_test_ds'):
            consumed_samples = 0
            self._test_dl = self.build_pretraining_data_loader(self._test_ds, consumed_samples, num_workers=0)

    def predict_step(self, batch: Any, batch_idx: int, dataloader_idx: Optional[int] = None) -> Any:
        request = batch
        response = self.complete(request)
        logging.info(f"response: {response}")
        return response

    def encode(self, tokens_enc, enc_mask, encoder_input=None, reconfigure_microbatch=True):
        """
        tokens_enc - encoder input tokens
        enc_mask - corresponding mask
        encoder_input - encoder input (bypass tokens), if given tokens_enc can be None.
        """
        # Check whether the DDP is initialized. This is needed when running inference outside of training loop.
        if parallel_state.is_unitialized():

            def dummy():
                return

            if self.trainer.strategy.launcher is not None:
                self.trainer.strategy.launcher.launch(dummy, trainer=self.trainer)
            self.trainer.strategy.setup_environment()

            # Reconfigure microbatch sizes here because on model restore, this will contain the micro/global batch configuration used while training.
            if reconfigure_microbatch:
                _reconfigure_microbatch_calculator(
                    rank=0,  # This doesn't matter since it is only used for logging
                    rampup_batch_size=None,
                    global_batch_size=1,
                    micro_batch_size=1,  # Make sure that there is no "grad acc" while decoding.
                    data_parallel_size=1,  # We check above to make sure that dataparallel size is always 1 at inference.
                )

        # If classes that inherit from this class are using a different tokenizer,
        app_state = AppState()
        if tokens_enc is not None:
            global_batch_per_gpu = tokens_enc.size(0)
            encoder_seq_length = tokens_enc.size(1)
        else:
            global_batch_per_gpu = encoder_input.size(1)
            encoder_seq_length = encoder_input.size(0)

        num_micro_batches_before_decode = get_num_microbatches()
        # Reconfigure microbatch calculator here to set num microbatches to 1 while decoding since its not clear how to decode with "grad acc".
        # reconfigure back to how things were before encode
        if reconfigure_microbatch:
            _reconfigure_microbatch_calculator(
                rank=app_state.global_rank,
                rampup_batch_size=None,
                global_batch_size=global_batch_per_gpu * parallel_state.get_data_parallel_world_size(),
                micro_batch_size=global_batch_per_gpu,  # Make sure that there is no "grad acc" while decoding.
                data_parallel_size=parallel_state.get_data_parallel_world_size(),
            )
        tensor_shape = [encoder_seq_length, global_batch_per_gpu, self.cfg.encoder.hidden_size]

        # build input arguments description
        if tokens_enc is not None:
            batch_for_pipeline = [tokens_enc, enc_mask]
            arg_names = ['enc_input_ids', 'enc_attn_mask']
        else:
            if encoder_input is None:
                raise ValueError("At least one of tokens_enc and encoder_input must be provided with not None value")

            batch_for_pipeline = [enc_mask]
            arg_names = ['enc_attn_mask']

        if encoder_input is not None:
            batch_for_pipeline.append(encoder_input)
            arg_names.append('enc_input')

        forward_step_func = self._get_forward_output_only_func(
            arg_names=arg_names, output_name="hiddens", output_enc_hidden_only=True
        )

        # Counter intuitively, we need to set decoder_sequence_length=encoder_seq_length because while running `.enocde()`, the last hidden states from encoder are passed through as identity through the pipeline. Setting it to anything else will cause hanging due to tensor shape mismatches.
        if self.cfg.get('pipeline_model_parallel_size', 1) > 1:
            output_tensor = forward_backward_pipelining_without_interleaving(
                forward_step_func=forward_step_func,
                batch=batch_for_pipeline,
                model=self.enc_dec_model,
                forward_only=True,
                tensor_shape=tensor_shape,
                decoder_sequence_length=encoder_seq_length,
                dtype=self.autocast_dtype,
            )
        else:
            output_tensor = forward_backward_no_pipelining(
                forward_step_func=forward_step_func,
                batch=batch_for_pipeline,
                model=self.enc_dec_model,
                forward_only=True,
                tensor_shape=tensor_shape,
                decoder_sequence_length=encoder_seq_length,
                dtype=self.autocast_dtype,
            )

        if output_tensor:
            output_tensor = output_tensor[0]['hiddens']
        else:
            output_tensor = torch.zeros(tensor_shape, dtype=self.autocast_dtype).cuda()

        if self.cfg.get('pipeline_model_parallel_size', 1) > 1:
            # Broadcast from the last pipeline stage to all other model-parallel ranks.
            torch.distributed.broadcast(
                output_tensor,
                parallel_state.get_pipeline_model_parallel_last_rank(),
                group=parallel_state.get_pipeline_model_parallel_group(),
            )

        # Reset microbatch calculator to what it was before decoding.
        if reconfigure_microbatch:
            _reconfigure_microbatch_calculator(
                rank=app_state.global_rank,
                rampup_batch_size=None,
                global_batch_size=global_batch_per_gpu * parallel_state.get_data_parallel_world_size(),
                micro_batch_size=global_batch_per_gpu // num_micro_batches_before_decode,
                data_parallel_size=parallel_state.get_data_parallel_world_size(),
            )

        # Return the output tensor of encoder and transpose from [seq_len, batch, hidden] to [batch, seq_len, hidden]
        return output_tensor.transpose(1, 0)

    def decode(
        self,
        tokens_enc,
        enc_mask,
        num_tokens_to_generate,
        encoder_input=None,
        tokenizer=None,
        enc_output=None,
        enc_output_attn_mask=None,
        ignore_ids=[],
        bos_id=None,  # If bos=None, will use tokenizer.bos_id unless explicitly set to something else.
    ):
        # Check whether the DDP is initialized. This is needed when running inference outside of training loop.
        if parallel_state.is_unitialized():

            def dummy():
                return

            if self.trainer.strategy.launcher is not None:
                self.trainer.strategy.launcher.launch(dummy, trainer=self.trainer)
            self.trainer.strategy.setup_environment()

            # Reconfigure microbatch sizes here because on model restore, this will contain the micro/global batch configuration used while training.
            _reconfigure_microbatch_calculator(
                rank=0,  # This doesn't matter since it is only used for logging
                rampup_batch_size=None,
                global_batch_size=1,
                micro_batch_size=1,  # Make sure that there is no "grad acc" while decoding.
                data_parallel_size=1,  # We check above to make sure that dataparallel size is always 1 at inference.
            )

        # If classes that inherit from this class are using a different tokenizer,
        tokenizer = self.tokenizer if tokenizer is None else tokenizer
        app_state = AppState()
        if tokens_enc is not None:
            global_batch_per_gpu = tokens_enc.size(0)
            device = tokens_enc.device
            encoder_seq_length = tokens_enc.size(1)
        else:
            global_batch_per_gpu = enc_output.size(0)
            device = enc_output.device
            encoder_seq_length = enc_output.size(1)

        num_micro_batches_before_decode = get_num_microbatches()
        # Reconfigure microbatch calculator here to set num microbatches to 1 while decoding since its not clear how to decode with "grad acc".
        # reconfigure back to how things were before decode
        # TODO: Check if the user is trying to do gradient acc and maybe throw error
        _reconfigure_microbatch_calculator(
            rank=app_state.global_rank,
            rampup_batch_size=None,
            global_batch_size=global_batch_per_gpu * parallel_state.get_data_parallel_world_size(),
            micro_batch_size=global_batch_per_gpu,  # Make sure that there is no "grad acc" while decoding.
            data_parallel_size=parallel_state.get_data_parallel_world_size(),
        )
        # TODO: Figure out how to handle bos being either <bos> for NeMo-Megatron and <pad> for Huggingface/Google.
        bos_id = tokenizer.bos_id if bos_id is None else bos_id
        predicted_tokens_dec = torch.LongTensor([bos_id] * global_batch_per_gpu).unsqueeze(1).to(device)
        tensor_shape = [encoder_seq_length, global_batch_per_gpu, self.cfg.encoder.hidden_size]
        assert predicted_tokens_dec.size(0) == global_batch_per_gpu

        # get encoder hiddens (output)
        if enc_output is None:
            # Encode returns a tensr of shape [batch, seq_len, hidden]
            # All ranks will call `.encode()`, but only the last rank will have a non-empty output tensor.
            enc_output = self.encode(
                tokens_enc=tokens_enc, enc_mask=enc_mask, encoder_input=encoder_input, reconfigure_microbatch=False
            )
        if enc_output_attn_mask is None:
            enc_output_attn_mask = enc_mask

        for i in range(num_tokens_to_generate):
            # No microbatches in decoding. Just the global batch.
            decoder_seq_length = predicted_tokens_dec.size(1)
            dec_mask = predicted_tokens_dec != tokenizer.pad_id
            dec_mask[:, 0] = 1  # Make sure you never mask the first token even if it is <pad>.

            batch_for_pipeline = [enc_output, enc_output_attn_mask, predicted_tokens_dec, dec_mask]
            arg_names = ['enc_output', 'enc_output_attn_mask', 'dec_input_ids', 'dec_attn_mask']

            forward_step_func = self._get_forward_output_only_func(arg_names=arg_names, output_name="logits")
            if self.cfg.get('pipeline_model_parallel_size', 1) > 1:
                output_tensor = forward_backward_pipelining_without_interleaving(
                    forward_step_func=forward_step_func,
                    batch=batch_for_pipeline,
                    model=self.enc_dec_model,
                    forward_only=True,
                    tensor_shape=tensor_shape,
                    decoder_sequence_length=decoder_seq_length,
                    dtype=self.autocast_dtype,
                )
            else:
                output_tensor = forward_backward_no_pipelining(
                    forward_step_func=forward_step_func,
                    batch=batch_for_pipeline,
                    model=self.enc_dec_model,
                    forward_only=True,
                    tensor_shape=tensor_shape,
                    decoder_sequence_length=decoder_seq_length,
                    dtype=self.autocast_dtype,
                )
            # get output tensor
            if parallel_state.is_pipeline_last_stage():
                output_tensor = output_tensor[0]['logits']
                output_tensor = tensor_parallel.gather_from_tensor_model_parallel_region(output_tensor)
                # make sure it won't sample outside the vocab_size range
                output_tensor[:, :, tokenizer.vocab_size :] = -float('Inf')
                # ignore selected indices
                if ignore_ids:
                    output_tensor = output_tensor.index_fill(
                        dim=-1, index=torch.tensor(ignore_ids, device=device), value=-float('Inf')
                    )

                # TODO: do log_softmax in fp32?
                log_probs, token_ids = torch.max(torch.nn.functional.log_softmax(output_tensor, dim=-1), dim=-1)
                predicted_tokens_dec = torch.cat(
                    [predicted_tokens_dec.to(token_ids.device), token_ids[:, -1].unsqueeze(1)], dim=1
                )
            else:
                log_probs = torch.zeros(
                    (predicted_tokens_dec.shape[0], predicted_tokens_dec.shape[1]), dtype=self.autocast_dtype
                ).cuda()
                predicted_tokens_dec = torch.zeros(
                    (predicted_tokens_dec.shape[0], predicted_tokens_dec.shape[1] + 1),
                    dtype=predicted_tokens_dec.dtype,
                ).cuda()

            if self.cfg.get('pipeline_model_parallel_size', 1) > 1:
                # Broadcast from the last pipeline stage to all other model-parallel ranks.
                torch.distributed.broadcast(
                    predicted_tokens_dec,
                    parallel_state.get_pipeline_model_parallel_last_rank(),
                    group=parallel_state.get_pipeline_model_parallel_group(),
                )
                torch.distributed.broadcast(
                    log_probs,
                    parallel_state.get_pipeline_model_parallel_last_rank(),
                    group=parallel_state.get_pipeline_model_parallel_group(),
                )

        # Reset microbatch calculator to what it was before decoding.
        _reconfigure_microbatch_calculator(
            rank=app_state.global_rank,
            rampup_batch_size=None,
            global_batch_size=global_batch_per_gpu * parallel_state.get_data_parallel_world_size(),
            micro_batch_size=global_batch_per_gpu // num_micro_batches_before_decode,
            data_parallel_size=parallel_state.get_data_parallel_world_size(),
        )
        return predicted_tokens_dec, log_probs

    def complete(self, request: Dict):
        """
            Autoregressively invokes language model in the inference mode
        Args:
            request: Dictionary with the following fields
                * prompt: a string which text the model should complete.
                * tokens_to_generate: how many tokens to generate while doing prompt completion.
        Returns:
            response: A python dictionary with the following fields
                * prompt: original text of the prompt
                * tokenized_prompt: list of (str) tokens from prompt
                * completion: a python dictionary with the following subfields:
                    * tokens: a list of triples (token, token_id, log_prob) comprising completion
                    * text: completion text (as a single string)

        """
        app_state = AppState()

        # The complete method only works with global batch = micro batch size = data parallel size = 1.
        _reconfigure_microbatch_calculator(
            rank=app_state.global_rank,
            rampup_batch_size=None,
            global_batch_size=1,
            micro_batch_size=1,
            data_parallel_size=1,
        )
        app_state = AppState()

        response = {}
        self.freeze()
        # naive greedy slow loop
        # TODO: add option for BeamSearchDecoder

        response['prompt'] = request['prompt'][0]
        response['completion'] = {}
        bos_id = request['bos_id']
        tokens_enc = request['masked_sample']

        response['masked_input'] = ' '.join(self.tokenizer.ids_to_tokens(tokens_enc[0].cpu().numpy().tolist()))
        enc_mask = tokens_enc != self.tokenizer.pad_id

        predicted_tokens_ids, log_probs = self.decode(
            tokens_enc, enc_mask, int(request['tokens_to_generate']), bos_id=bos_id
        )
        predicted_tokens_ids = predicted_tokens_ids.cpu().numpy()[0].tolist()
        log_probs = log_probs.cpu().numpy()[0].tolist()
        if self.tokenizer.eos_id in predicted_tokens_ids:
            idx = predicted_tokens_ids.index(self.tokenizer.eos_id)
            predicted_tokens_ids = predicted_tokens_ids[:idx]
        else:
            predicted_tokens_ids = [id for id in predicted_tokens_ids if id != self.tokenizer.pad_id]
        if self.tokenizer.eos_id in predicted_tokens_ids:
            idx = predicted_tokens_ids.index(self.tokenizer.eos_id)
            predicted_tokens_ids = predicted_tokens_ids[:idx]
        # Legacy sentencepiece detokenization still preserves special tokens which messes up exact string match.
        if hasattr(self.tokenizer, 'special_token_to_id'):
            predicted_tokens_ids = [
                id for id in predicted_tokens_ids if id not in self.tokenizer.special_token_to_id.values()
            ]

        predicted_tokens_dec = self.tokenizer.ids_to_tokens(predicted_tokens_ids)
        response['completion']['text'] = self.tokenizer.tokens_to_text(predicted_tokens_dec)
        response['completion']['tokens'] = list(zip(predicted_tokens_ids, predicted_tokens_dec, log_probs))
        self.unfreeze()
        return response

    def transfer_batch_to_device(self, batch: Any, device: torch.device, dataloader_idx: int) -> Any:
        """ PTL hook: https://pytorch-lightning.readthedocs.io/en/latest/common/lightning_module.html#transfer-batch-to-device
            When using pipeline parallelism, we need the global batch to remain on the CPU,
            since the memory overhead will be too high when using a large number of microbatches.
            Microbatches are transferred from CPU to GPU inside the pipeline.
        """
        return batch

    def _validate_trainer(self):
        """ Certain trainer configurations can break training.
            Here we try to catch them and raise an error.
        """
        if self.trainer.accumulate_grad_batches > 1:
            raise ValueError(
                f'Gradient accumulation is done within training_step. trainer.accumulate_grad_batches must equal 1'
            )

    def list_available_models(self):
        pass<|MERGE_RESOLUTION|>--- conflicted
+++ resolved
@@ -951,14 +951,6 @@
                 self._train_ds, consumed_samples, num_workers=self._cfg.data.num_workers
             )
 
-<<<<<<< HEAD
-    def on_train_start(self) -> None:
-        # keep a copy of init_global_step
-        self.init_global_step = self.trainer.global_step
-        return super().on_train_start()
-
-=======
->>>>>>> f771f928
     def setup_validation_data(self, cfg):
         if hasattr(self, '_validation_ds'):
             consumed_samples = 0
