# Copyright (c) 2020, NVIDIA CORPORATION.  All rights reserved.
#
# Licensed under the Apache License, Version 2.0 (the "License");
# you may not use this file except in compliance with the License.
# You may obtain a copy of the License at
#
#     http://www.apache.org/licenses/LICENSE-2.0
#
# Unless required by applicable law or agreed to in writing, software
# distributed under the License is distributed on an "AS IS" BASIS,
# WITHOUT WARRANTIES OR CONDITIONS OF ANY KIND, either express or implied.
# See the License for the specific language governing permissions and
# limitations under the License.

import ctypes
import itertools
import json
import os
import random
from pathlib import Path
from typing import Dict, List, Optional, Union

import numpy as np
import torch
import torch.distributed as dist
import torch.utils.data as pt_data
import webdataset as wd
from omegaconf import DictConfig, ListConfig, OmegaConf
from pytorch_lightning import Trainer
from pytorch_lightning.utilities import rank_zero_only
from sacrebleu import corpus_bleu
from torch.nn.utils.rnn import pad_sequence

from nemo.collections.asr.metrics.wer import WER
from nemo.collections.common.data import ConcatDataset
from nemo.collections.common.losses import NLLLoss, SmoothedCrossEntropyLoss
from nemo.collections.common.metrics import GlobalAverageLossMetric
from nemo.collections.common.parts import transformer_weights_init
from nemo.collections.common.tokenizers.bytelevel_tokenizers import ByteLevelProcessor
from nemo.collections.common.tokenizers.chinese_tokenizers import ChineseProcessor
from nemo.collections.common.tokenizers.en_ja_tokenizers import EnJaProcessor, JaMecabProcessor
from nemo.collections.common.tokenizers.indic_tokenizers import IndicProcessor
from nemo.collections.common.tokenizers.moses_tokenizers import MosesProcessor
from nemo.collections.nlp.data import TarredTranslationDataset, TranslationDataset
from nemo.collections.nlp.models.enc_dec_nlp_model import EncDecNLPModel
from nemo.collections.nlp.models.machine_translation.mt_enc_dec_config import MTEncDecModelConfig
from nemo.collections.nlp.modules.common import TokenClassifier
from nemo.collections.nlp.modules.common.lm_utils import get_transformer
from nemo.collections.nlp.modules.common.tokenizer_utils import get_nmt_tokenizer
from nemo.collections.nlp.modules.common.transformer import BeamSearchSequenceGenerator, TopKSequenceGenerator
from nemo.core.classes import Exportable
from nemo.core.classes.common import PretrainedModelInfo, typecheck
from nemo.utils import logging, model_utils, timers
from nemo.utils.export_utils import augment_filename

__all__ = ['MTEncDecModel']


def increase_l2_fetch_granularity():
    _libcudart = ctypes.CDLL('libcudart.so')
    # Set device limit on the current device
    # cudaLimitMaxL2FetchGranularity = 0x05
    pValue = ctypes.cast((ctypes.c_int * 1)(), ctypes.POINTER(ctypes.c_int))
    _libcudart.cudaDeviceSetLimit(ctypes.c_int(0x05), ctypes.c_int(128))
    _libcudart.cudaDeviceGetLimit(pValue, ctypes.c_int(0x05))
    assert pValue.contents.value == 128


def string_to_ctc_tensor(txt: str, vocabulary: List[str]) -> torch.Tensor:
    # This function emulates how CTC output could like for txt
    blank_id = len(vocabulary)
    char_to_ind = dict([(vocabulary[i], i) for i in range(len(vocabulary))])
    string_in_id_form = [char_to_ind[c] for c in txt]
    ctc_list = []
    prev_id = -1
    for c in string_in_id_form:
        # when character is repeated we need to insert CTC blank symbol
        if c != prev_id:
            ctc_list.append(c)
        else:
            ctc_list.append(blank_id)
            ctc_list.append(c)
        prev_id = c
    return torch.Tensor(ctc_list)


def load_character_vocabulary(path: str) -> List[str]:
    path = Path(path).expanduser()
    vocabulary = []
    with path.open() as f:
        for i, line in enumerate(f):
            if i == 0 and line.startswith('{'):
                continue
            vocabulary.append(eval(line.strip()))
    return vocabulary


class MTEncDecModel(EncDecNLPModel, Exportable):
    """
    Encoder-decoder machine translation model.
    """

    def pre_super(self, cfg, trainer, create_tokenizers=True):
        cfg = model_utils.convert_model_config_to_dict_config(cfg)
        # Get global rank and total number of GPU workers for IterableDataset partitioning, if applicable
        # Global_rank and local_rank is set by LightningModule in Lightning 1.2.0

        self.world_size = 1
        if trainer is not None:
            self.world_size = trainer.num_nodes * trainer.num_devices

        cfg = model_utils.maybe_update_config_version(cfg)
        if create_tokenizers:
            self.src_language = cfg.get("src_language", None)
            self.tgt_language = cfg.get("tgt_language", None)

            self.multilingual = cfg.get("multilingual", False)
            self.multilingual_ids = []

            self.encoder_tokenizer_library = cfg.encoder_tokenizer.get('library', 'yttm')
            self.decoder_tokenizer_library = cfg.decoder_tokenizer.get('library', 'yttm')

            self.validate_input_ids = cfg.get("validate_input_ids", True)

            # Instantiates tokenizers and register to be saved with NeMo Model archive
            # After this call, ther will be self.encoder_tokenizer and self.decoder_tokenizer
            # Which can convert between tokens and token_ids for SRC and TGT languages correspondingly.
            self.shared_embeddings = cfg.get("shared_embeddings", False)
            encoder_tokenizer_model, decoder_tokenizer_model, encoder_vocab_file = None, None, None
            decoder_vocab_file = None
            if cfg.encoder_tokenizer.get('tokenizer_model') is not None:
                encoder_tokenizer_model = self.register_artifact(
                    "encoder_tokenizer.tokenizer_model", cfg.encoder_tokenizer.get('tokenizer_model')
                )

            if cfg.decoder_tokenizer.get('tokenizer_model') is not None:
                decoder_tokenizer_model = self.register_artifact(
                    "decoder_tokenizer.tokenizer_model", cfg.decoder_tokenizer.get('tokenizer_model')
                )

            if cfg.encoder_tokenizer.get('vocab_file') is not None:
                encoder_vocab_file = (
                    self.register_artifact("encoder_tokenizer.vocab_file", cfg.encoder_tokenizer.get('vocab_file')),
                )
            if cfg.decoder_tokenizer.get('vocab_file') is not None:
                decoder_vocab_file = (
                    self.register_artifact("decoder_tokenizer.vocab_file", cfg.encoder_tokenizer.get('vocab_file')),
                )
            self.setup_enc_dec_tokenizers(
                encoder_tokenizer_library=self.encoder_tokenizer_library,
                encoder_tokenizer_model=encoder_tokenizer_model,
                encoder_bpe_dropout=cfg.encoder_tokenizer.get('bpe_dropout', 0.0)
                if cfg.encoder_tokenizer.get('bpe_dropout', 0.0) is not None
                else 0.0,
                encoder_model_name=cfg.encoder.get('model_name') if hasattr(cfg.encoder, 'model_name') else None,
                encoder_r2l=cfg.encoder_tokenizer.get('r2l', False),
                decoder_tokenizer_library=self.decoder_tokenizer_library,
                encoder_tokenizer_vocab_file=encoder_vocab_file,
                decoder_tokenizer_vocab_file=decoder_vocab_file,
                decoder_tokenizer_model=decoder_tokenizer_model,
                decoder_bpe_dropout=cfg.decoder_tokenizer.get('bpe_dropout', 0.0)
                if cfg.decoder_tokenizer.get('bpe_dropout', 0.0) is not None
                else 0.0,
                decoder_model_name=cfg.decoder.get('model_name') if hasattr(cfg.decoder, 'model_name') else None,
                decoder_r2l=cfg.decoder_tokenizer.get('r2l', False),
                decoder_word_tokens=cfg.decoder_tokenizer.get('word_tokens'),
            )
            if self.multilingual:
                if isinstance(self.src_language, ListConfig) and isinstance(self.tgt_language, ListConfig):
                    raise ValueError(
                        "cfg.src_language and cfg.tgt_language cannot both be lists. We only support many-to-one or "
                        "one-to-many multilingual models."
                    )
                elif isinstance(self.src_language, ListConfig):
                    for lng in self.src_language:
                        self.multilingual_ids.append(None)
                elif isinstance(self.tgt_language, ListConfig):
                    for lng in self.tgt_language:
                        self.multilingual_ids.append(self.encoder_tokenizer.token_to_id("<" + lng + ">"))
                else:
                    raise ValueError(
                        "Expect either cfg.src_language or cfg.tgt_language to be a list when multilingual=True."
                    )

                if isinstance(self.src_language, ListConfig):
                    self.tgt_language = [self.tgt_language] * len(self.src_language)
                else:
                    self.src_language = [self.src_language] * len(self.tgt_language)

<<<<<<< HEAD
                self.source_processor_list = []
                self.target_processor_list = []
                for src_lng, tgt_lng in zip(self.src_language, self.tgt_language):
                    src_prcsr, tgt_prscr = self.setup_pre_and_post_processing_utils(src_lng, tgt_lng)
                    self.source_processor_list.append(src_prcsr)
                    self.target_processor_list.append(tgt_prscr)

            else:
                # After this call, the model will have  self.source_processor and self.target_processor objects
                self.setup_pre_and_post_processing_utils(self.src_language, self.tgt_language)
                self.multilingual_ids = [None]
        self.use_decoder_tips = cfg.get('use_decoder_tips', False)
        if cfg.get('tgt_character_vocabulary') is None:
            self.tgt_character_vocabulary = None
=======
        encoder_tokenizer, decoder_tokenizer = MTEncDecModel.setup_enc_dec_tokenizers(
            encoder_tokenizer_library=self.encoder_tokenizer_library,
            encoder_tokenizer_model=encoder_tokenizer_model,
            encoder_bpe_dropout=cfg.encoder_tokenizer.get('bpe_dropout', 0.0)
            if cfg.encoder_tokenizer.get('bpe_dropout', 0.0) is not None
            else 0.0,
            encoder_model_name=cfg.encoder.get('model_name') if hasattr(cfg.encoder, 'model_name') else None,
            encoder_r2l=cfg.encoder_tokenizer.get('r2l', False),
            decoder_tokenizer_library=self.decoder_tokenizer_library,
            encoder_tokenizer_vocab_file=encoder_vocab_file,
            decoder_tokenizer_model=decoder_tokenizer_model,
            decoder_bpe_dropout=cfg.decoder_tokenizer.get('bpe_dropout', 0.0)
            if cfg.decoder_tokenizer.get('bpe_dropout', 0.0) is not None
            else 0.0,
            decoder_model_name=cfg.decoder.get('model_name') if hasattr(cfg.decoder, 'model_name') else None,
            decoder_r2l=cfg.decoder_tokenizer.get('r2l', False),
            special_tokens=self.special_tokens,
            encoder_sentencepiece_legacy=cfg.encoder_tokenizer.get('sentencepiece_legacy', False),
            decoder_sentencepiece_legacy=cfg.encoder_tokenizer.get('sentencepiece_legacy', False),
        )
        self.encoder_tokenizer, self.decoder_tokenizer = encoder_tokenizer, decoder_tokenizer

        if self.multilingual:
            (
                self.source_processor_list,
                self.target_processor_list,
                self.multilingual_ids,
            ) = MTEncDecModel.setup_multilingual_ids_and_processors(
                self.src_language,
                self.tgt_language,
                self.encoder_tokenizer,
                self.encoder_tokenizer_library,
                self.decoder_tokenizer_library,
            )
>>>>>>> d4adcd87
        else:
            self.tgt_character_vocabulary = load_character_vocabulary(
                self.register_artifact(
                    "tgt_character_vocabulary", cfg.tgt_character_vocabulary, verify_src_exists=False
                )
            )

    def __init__(self, cfg: DictConfig, trainer: Trainer = None):
        self.pre_super(cfg, trainer)

        # TODO: Why is this base constructor call so late in the game?
        super().__init__(cfg=cfg, trainer=trainer)
        if cfg.get('increase_l2_fetch_granularity', False):
            increase_l2_fetch_granularity()

        # encoder from NeMo, Megatron-LM, or HuggingFace
        encoder_cfg_dict = OmegaConf.to_container(cfg.get('encoder'))
        encoder_cfg_dict['vocab_size'] = self.encoder_vocab_size
        library = encoder_cfg_dict.pop('library', 'nemo')
        model_name = encoder_cfg_dict.pop('model_name', None)
        pretrained = encoder_cfg_dict.pop('pretrained', False)
        checkpoint_file = encoder_cfg_dict.pop('checkpoint_file', None)
        self.encoder = get_transformer(
            library=library,
            model_name=model_name,
            pretrained=pretrained,
            config_dict=encoder_cfg_dict,
            encoder=True,
            pre_ln_final_layer_norm=encoder_cfg_dict.get('pre_ln_final_layer_norm', False),
            checkpoint_file=checkpoint_file,
        )

        # decoder from NeMo, Megatron-LM, or HuggingFace
        decoder_cfg_dict = OmegaConf.to_container(cfg.get('decoder'))
        decoder_cfg_dict['vocab_size'] = self.decoder_vocab_size
        library = decoder_cfg_dict.pop('library', 'nemo')
        model_name = decoder_cfg_dict.pop('model_name', None)
        pretrained = decoder_cfg_dict.pop('pretrained', False)
        self.decoder = get_transformer(
            library=library,
            model_name=model_name,
            pretrained=pretrained,
            config_dict=decoder_cfg_dict,
            encoder=False,
            pre_ln_final_layer_norm=decoder_cfg_dict.get('pre_ln_final_layer_norm', False),
            encoder_token_embedding=self.encoder._embedding.token_embedding if self.use_decoder_tips else None,
            detach_decoder_tips=cfg.get('detach_decoder_tips', False),
            sum_replacement_with_original_embeddings=cfg.get('sum_replacement_with_original_embeddings', True),
        )

        # validate hidden_size of encoder and decoder
        self._validate_encoder_decoder_hidden_size()

        self.log_softmax = TokenClassifier(
            hidden_size=self.decoder.hidden_size,
            num_classes=self.decoder_vocab_size,
            activation=cfg.head.activation,
            log_softmax=cfg.head.log_softmax,
            dropout=cfg.head.dropout,
            use_transformer_init=cfg.head.use_transformer_init,
        )

        self.beam_search = BeamSearchSequenceGenerator(
            embedding=self.decoder.embedding,
            decoder=self.decoder.decoder,
            log_softmax=self.log_softmax,
            max_sequence_length=self.decoder.max_sequence_length,
            beam_size=cfg.beam_size,
            bos=(
                self.decoder_tokenizer.eos_id
                if cfg.train_ds.get('prepend_eos_in_tgt', False)
                else self.decoder_tokenizer.bos_id
            ),
            pad=self.decoder_tokenizer.pad_id,
            eos=self.decoder_tokenizer.eos_id,
            len_pen=cfg.len_pen,
            max_delta_length=cfg.max_generation_delta,
            decoder_word_ids=self.decoder_tokenizer.word_ids,
        )

        # tie embedding weights
        if self.shared_embeddings:
            if not cfg.get("shared_tokenizer", True):
                raise ValueError("shared_tokenizer cannot be False when shared_embeddings is True")

            # validate vocabulary size and embedding dimension
            if (
                self.encoder.embedding.token_embedding.weight.shape
                != self.decoder.embedding.token_embedding.weight.shape
            ):
                raise ValueError(
                    f"Cannot tie encoder and decoder embeddings due to mismatch in embedding sizes "
                    f"(num_embeddings, embedding_dim): {self.encoder.embedding.token_embedding.weight.shape} (encoder) "
                    f"{self.decoder.embedding.token_embedding.weight.shape} (decoder)"
                )

            self.encoder.embedding.token_embedding.weight = self.decoder.embedding.token_embedding.weight

        # tie weights of embedding and softmax matrices
        self.log_softmax.mlp.layer0.weight = self.decoder.embedding.token_embedding.weight

        # TODO: encoder and decoder with different hidden size?
        std_init_range = 1 / self.encoder.hidden_size ** 0.5

        # initialize weights if not using pretrained encoder/decoder
        if not self._cfg.encoder.get('pretrained', False):
            self.encoder.apply(lambda module: transformer_weights_init(module, std_init_range))

        if not self._cfg.decoder.get('pretrained', False):
            self.decoder.apply(lambda module: transformer_weights_init(module, std_init_range))

        self.log_softmax.apply(lambda module: transformer_weights_init(module, std_init_range))

        self.loss_fn = SmoothedCrossEntropyLoss(
            pad_id=self.decoder_tokenizer.pad_id, label_smoothing=cfg.label_smoothing
        )
        self.eval_loss_fn = NLLLoss(ignore_index=self.decoder_tokenizer.pad_id)
        self.add_src_num_words_to_batch_validation = cfg.get(
            "validation_ds", {}
        ).get("add_src_num_words_to_batch", False)
        self.add_src_num_words_to_batch_test = cfg.get(
            "test_ds", {}
        ).get("add_src_num_words_to_batch", False)
        self.filter_beam_ids = cfg.get("filter_beam_ids", True)

    @classmethod
    def setup_multilingual_ids_and_processors(
        cls, src_language, tgt_language, encoder_tokenizer, encoder_tokenizer_library, decoder_tokenizer_library
    ):
        multilingual_ids = []
        if isinstance(src_language, ListConfig):
            for lng in src_language:
                multilingual_ids.append(None)
        else:
            for lng in tgt_language:
                if f"<{lng}>" not in encoder_tokenizer.vocab:
                    encoder_tokenizer.add_special_tokens({f"<{lng}>": f"<{lng}>"})
                multilingual_ids.append(encoder_tokenizer.token_to_id(f"<{lng}>"))

        if isinstance(src_language, ListConfig):
            tgt_language = [tgt_language] * len(src_language)
        else:
            src_language = [src_language] * len(tgt_language)

        source_processor_list = []
        target_processor_list = []
        for src_lng, tgt_lng in zip(src_language, tgt_language):
            src_prcsr, tgt_prscr = MTEncDecModel.setup_pre_and_post_processing_utils(
                src_lng, tgt_lng, encoder_tokenizer_library, decoder_tokenizer_library
            )
            source_processor_list.append(src_prcsr)
            target_processor_list.append(tgt_prscr)

        return source_processor_list, target_processor_list, multilingual_ids

    def _validate_encoder_decoder_hidden_size(self):
        """
        Validate encoder and decoder hidden sizes, and enforce same size.
        Can be overridden by child classes to support encoder/decoder different
        hidden_size.
        """
        if self.encoder.hidden_size != self.decoder.hidden_size:
            raise ValueError(
                f"Class does not support encoder.hidden_size ({self.encoder.hidden_size}) != decoder.hidden_size ({self.decoder.hidden_size}). Please use bottleneck architecture instead (i.e., model.encoder.arch = 'seq2seq' in conf/aayn_bottleneck.yaml)"
            )

    @classmethod
    def filter_predicted_ids(cls, ids, decoder_tokenizer):
        ids[ids >= decoder_tokenizer.vocab_size] = decoder_tokenizer.unk_id
        return ids

    def test_encoder_ids(self, ids, raise_error=False):
        invalid_ids = torch.logical_or((ids >= self.encoder_tokenizer.vocab_size).any(), (ids < 0).any(),)

        if raise_error and invalid_ids:
            raise ValueError("Encoder ids are out of range (tip: check encoder tokenizer)")

        return not invalid_ids

    def test_decoder_ids(self, ids, raise_error=False):
        invalid_ids = torch.logical_or((ids >= self.decoder_tokenizer.vocab_size).any(), (ids < 0).any(),)

        if raise_error and invalid_ids:
            raise ValueError("Decoder ids are out of range (tip: check decoder tokenizer)")

        return not invalid_ids

    @typecheck()
    def forward(self, src, src_mask, tgt, tgt_mask, tgt_word_mask=None, tgt_replacements=None):
        if self.validate_input_ids:
            # test src/tgt for id range (i.e., hellp in catching wrong tokenizer)
            self.test_encoder_ids(src, raise_error=True)
            self.test_decoder_ids(tgt, raise_error=True)

        src_hiddens = self.encoder(input_ids=src, encoder_mask=src_mask)
        tgt_hiddens = self.decoder(
            input_ids=tgt,
            decoder_mask=tgt_mask,
            encoder_embeddings=src_hiddens,
            encoder_mask=src_mask,
            replacement_mask=tgt_word_mask,
            replacements=tgt_replacements,
        )
        log_probs = self.log_softmax(hidden_states=tgt_hiddens)
        return log_probs

    def training_step(self, batch, batch_idx):
        """
        Lightning calls this inside the training loop with the data from the training dataloader
        passed in as `batch`.
        """
        # forward pass
        for i in range(len(batch)):
            if batch[i].ndim == 3:
                # Dataset returns already batched data and the first dimension of size 1 added by DataLoader
                # is excess.
                batch[i] = batch[i].squeeze(dim=0)
        if self.use_decoder_tips:
            src_ids, src_mask, tgt_ids, tgt_mask, labels, tgt_word_mask, tgt_replacements = batch
            forward_args = (src_ids, src_mask, tgt_ids, tgt_mask, tgt_word_mask, tgt_replacements)
        else:
            src_ids, src_mask, tgt_ids, tgt_mask, labels = batch
            forward_args = (src_ids, src_mask, tgt_ids, tgt_mask)
        log_probs = self(*forward_args)
        train_loss = self.loss_fn(log_probs=log_probs, labels=labels)
        tensorboard_logs = {
            'train_loss': train_loss,
            'lr': self._optimizer.param_groups[0]['lr'],
        }

        return {'loss': train_loss, 'log': tensorboard_logs}

    def encode_ctc(self, sentences):
        encoded = [string_to_ctc_tensor(s, self.tgt_character_vocabulary) for s in sentences]
        lengths = torch.tensor([s.shape[0] for s in encoded])
        encoded = pad_sequence(encoded, batch_first=True)
        return encoded, lengths

    def eval_step(self, batch, batch_idx, mode, dataloader_idx=0):
        for i in range(len(batch)):
            batch[i] = batch[i].squeeze(dim=0)
            # if batch[i].ndim == 3:
            #     # Dataset returns already batched data and the first dimension of size 1 added by DataLoader
            #     # is excess.
            #     batch[i] = batch[i].squeeze(dim=0)

        if self.multilingual:
            self.source_processor = self.source_processor_list[dataloader_idx]
            self.target_processor = self.target_processor_list[dataloader_idx]
        add_src_num_words_to_batch = (
            self.add_src_num_words_to_batch_validation if mode == "val" else self.add_src_num_words_to_batch_test
        )
        if self.use_decoder_tips:
            if add_src_num_words_to_batch:
                src_ids, src_mask, tgt_ids, tgt_mask, labels, num_src_words, tgt_word_mask, tgt_replacements = batch
            else:
                src_ids, src_mask, tgt_ids, tgt_mask, labels, tgt_word_mask, tgt_replacements = batch
                num_src_words = None
            forward_args = (src_ids, src_mask, tgt_ids, tgt_mask, tgt_word_mask, tgt_replacements)
        else:
            if add_src_num_words_to_batch:
                src_ids, src_mask, tgt_ids, tgt_mask, labels, num_src_words = batch
            else:
                src_ids, src_mask, tgt_ids, tgt_mask, labels = batch
                num_src_words = None
            forward_args = (src_ids, src_mask, tgt_ids, tgt_mask)
            tgt_word_mask, tgt_replacements = None, None
        log_probs = self(*forward_args)
        eval_loss = self.eval_loss_fn(log_probs=log_probs, labels=labels)
        # this will run encoder twice -- TODO: potentially fix
        inputs, translations = self.batch_translate(
            src=src_ids,
            src_mask=src_mask,
            num_tgt_words=num_src_words,
            tgt_replacement_mask=tgt_word_mask,
            tgt_replacements=tgt_replacements,
        )
        np_tgt = tgt_ids.detach().cpu().numpy()
        ground_truths = [self.decoder_tokenizer.ids_to_text(tgt) for tgt in np_tgt]
        ground_truths = [self.target_processor.detokenize(tgt.split(' ')) for tgt in ground_truths]
        num_non_pad_tokens = np.not_equal(np_tgt, self.decoder_tokenizer.pad_id).sum().item()
        if self.tgt_character_vocabulary is not None:
            tr_ctc, tr_lengths = self.encode_ctc(translations)
            gt_ctc, gt_lengths = self.encode_ctc(ground_truths)
        if dataloader_idx == 0:
            getattr(self, f'{mode}_loss')(loss=eval_loss, num_measurements=log_probs.shape[0] * log_probs.shape[1])
            if self.tgt_character_vocabulary is not None:
                getattr(self, f'{mode}_CER')(tr_ctc, gt_ctc, gt_lengths, tr_lengths)
        else:
            getattr(self, f'{mode}_loss_{dataloader_idx}')(
                loss=eval_loss, num_measurements=log_probs.shape[0] * log_probs.shape[1]
            )
            if self.tgt_character_vocabulary is not None:
                getattr(self, f'{mode}_CER_{dataloader_idx}')(tr_ctc, gt_ctc, gt_lengths, tr_lengths)
        return {
            'inputs': inputs,
            'translations': translations,
            'ground_truths': ground_truths,
            'num_non_pad_tokens': num_non_pad_tokens,
        }

    def test_step(self, batch, batch_idx, dataloader_idx=0):
        return self.eval_step(batch, batch_idx, 'test', dataloader_idx)

    @rank_zero_only
    def log_param_stats(self):
        for name, p in self.named_parameters():
            if p.requires_grad:
                self.trainer.logger.experiment.add_histogram(name + '_hist', p, global_step=self.global_step)
                self.trainer.logger.experiment.add_scalars(
                    name,
                    {'mean': p.mean(), 'stddev': p.std(), 'max': p.max(), 'min': p.min()},
                    global_step=self.global_step,
                )

    def validation_step(self, batch, batch_idx, dataloader_idx=0):
        """
        Lightning calls this inside the validation loop with the data from the validation dataloader
        passed in as `batch`.
        """
        return self.eval_step(batch, batch_idx, 'val', dataloader_idx)

    def eval_epoch_end(self, outputs, mode, global_rank):
        # if user specifies one validation dataloader, then PTL reverts to giving a list of dictionary instead of a list of list of dictionary
        if isinstance(outputs[0], dict):
            outputs = [outputs]

        loss_list = []
        sb_score_list = []
        for dataloader_idx, output in enumerate(outputs):
            if dataloader_idx == 0:
                eval_loss = getattr(self, f'{mode}_loss').compute()
                if self.tgt_character_vocabulary is not None:
                    cer, _, _ = getattr(self, f'{mode}_CER').compute()
            else:
                eval_loss = getattr(self, f'{mode}_loss_{dataloader_idx}').compute()
                if self.tgt_character_vocabulary is not None:
                    cer, _, _ = getattr(self, f'{mode}_CER_{dataloader_idx}').compute()

            inputs = list(itertools.chain(*[x['inputs'] for x in output]))
            translations = list(itertools.chain(*[x['translations'] for x in output]))
            ground_truths = list(itertools.chain(*[x['ground_truths'] for x in output]))
            assert len(translations) == len(inputs)
            assert len(translations) == len(ground_truths)

            # Gather translations and ground truths from all workers
            tr_and_gt = [None for _ in range(self.world_size)]
            # we also need to drop pairs where ground truth is an empty string
            dist.all_gather_object(
                tr_and_gt, [(t, g) for (t, g) in zip(translations, ground_truths) if g.strip() != '']
            )
            if global_rank == 0:
                _translations = []
                _ground_truths = []
                for rank in range(0, self.world_size):
                    _translations += [t for (t, g) in tr_and_gt[rank]]
                    _ground_truths += [g for (t, g) in tr_and_gt[rank]]

                if self.multilingual and isinstance(self.tgt_language, ListConfig):
                    tgt_language = self.tgt_language[dataloader_idx]
                else:
                    tgt_language = self.tgt_language
                if tgt_language in ['ja', 'ja-mecab']:
                    sacre_bleu = corpus_bleu(_translations, [_ground_truths], tokenize="ja-mecab")
                elif tgt_language in ['zh']:
                    sacre_bleu = corpus_bleu(_translations, [_ground_truths], tokenize="zh")
                else:
                    sacre_bleu = corpus_bleu(_translations, [_ground_truths], tokenize="13a")

                # because the reduction op later is average (over word_size)
                sb_score = sacre_bleu.score * self.world_size

                dataset_name = "Validation" if mode == 'val' else "Test"
                logging.info(
                    f"Dataset name: {dataset_name}, Dataloader index: {dataloader_idx}, Set size: {len(translations)}"
                )
                logging.info(
                    f"Dataset name: {dataset_name}, Dataloader index: {dataloader_idx}, Val Loss = {eval_loss}"
                )
                logging.info(
                    f"Dataset name: {dataset_name}, Dataloader index: {dataloader_idx}, Sacre BLEU = {sb_score / self.world_size}"
                )
                logging.info(
                    f"Dataset name: {dataset_name}, Dataloader index: {dataloader_idx}, Translation Examples:"
                )
                for i in range(0, 3):
                    ind = random.randint(0, len(translations) - 1)
                    logging.info("    " + '\u0332'.join(f"Example {i}:"))
                    logging.info(f"    Input:        {inputs[ind]}")
                    logging.info(f"    Prediction:   {translations[ind]}")
                    logging.info(f"    Ground Truth: {ground_truths[ind]}")
            else:
                sb_score = 0.0

            loss_list.append(eval_loss.cpu().numpy())
            sb_score_list.append(sb_score)
            if dataloader_idx == 0:
                self.log(f"{mode}_loss", eval_loss, sync_dist=True)
                self.log(f"{mode}_sacreBLEU", sb_score, sync_dist=True)
                if self.tgt_character_vocabulary is not None:
                    getattr(self, f'{mode}_loss').reset()
                    self.log(f"{mode}_CER", cer, sync_dist=True)
                    getattr(self, f'{mode}_CER').reset()
            else:
                self.log(f"{mode}_loss_dl_index_{dataloader_idx}", eval_loss, sync_dist=True)
                self.log(f"{mode}_sacreBLEU_dl_index_{dataloader_idx}", sb_score, sync_dist=True)
                if self.tgt_character_vocabulary is not None:
                    getattr(self, f'{mode}_loss_{dataloader_idx}').reset()
                    self.log(f"{mode}_CER_{dataloader_idx}", cer, sync_dist=True)
                    getattr(self, f'{mode}_CER_{dataloader_idx}').reset()

        if len(loss_list) > 1:
            self.log(f"{mode}_loss_avg", np.mean(loss_list), sync_dist=True)
            self.log(f"{mode}_sacreBLEU_avg", np.mean(sb_score_list), sync_dist=True)

    def validation_epoch_end(self, outputs):
        """
        Called at the end of validation to aggregate outputs.
        :param outputs: list of individual outputs of each validation step.
        """
        self.eval_epoch_end(outputs, 'val', self.global_rank)

    def test_epoch_end(self, outputs):
        self.eval_epoch_end(outputs, 'test', self.global_rank)

    @classmethod
    def setup_enc_dec_tokenizers(
        cls,
        encoder_tokenizer_library=None,
        encoder_tokenizer_model=None,
        encoder_bpe_dropout=0.0,
        encoder_model_name=None,
        encoder_r2l=False,
        encoder_tokenizer_vocab_file=None,
        decoder_tokenizer_library=None,
        decoder_tokenizer_model=None,
        decoder_bpe_dropout=0.0,
        decoder_model_name=None,
        decoder_r2l=False,
<<<<<<< HEAD
        decoder_word_tokens=None,
        decoder_tokenizer_vocab_file=None,
=======
        encoder_sentencepiece_legacy=False,
        decoder_sentencepiece_legacy=False,
>>>>>>> d4adcd87
        special_tokens={},
    ):

        supported_tokenizers = ['yttm', 'huggingface', 'sentencepiece', 'megatron', 'byte-level', 'char']
        if (
            encoder_tokenizer_library not in supported_tokenizers
            or decoder_tokenizer_library not in supported_tokenizers
        ):
            raise NotImplementedError(f"Currently we only support tokenizers in {supported_tokenizers}.")

        encoder_tokenizer = get_nmt_tokenizer(
            library=encoder_tokenizer_library,
            tokenizer_model=encoder_tokenizer_model,
            bpe_dropout=encoder_bpe_dropout,
            model_name=encoder_model_name,
            vocab_file=encoder_tokenizer_vocab_file,
            special_tokens=special_tokens,
            use_fast=False,
            r2l=encoder_r2l,
            legacy=encoder_sentencepiece_legacy,
        )

        decoder_tokenizer = get_nmt_tokenizer(
            library=decoder_tokenizer_library,
            tokenizer_model=decoder_tokenizer_model,
            bpe_dropout=decoder_bpe_dropout,
            model_name=decoder_model_name,
            vocab_file=decoder_tokenizer_vocab_file,
            special_tokens=None,
            use_fast=False,
            r2l=decoder_r2l,
<<<<<<< HEAD
            word_tokens=decoder_word_tokens
=======
            legacy=decoder_sentencepiece_legacy,
>>>>>>> d4adcd87
        )

        # validate no token is negative for sentencepiece tokenizers
        for tok_name, tok_library, tok_model, legacy in [
            ("encoder_tokenizer", encoder_tokenizer_library, encoder_tokenizer, encoder_sentencepiece_legacy),
            ("decoder_tokenizer", decoder_tokenizer_library, decoder_tokenizer, decoder_sentencepiece_legacy),
        ]:
            if tok_library == 'sentencepiece':
                negative_tokens = []
                for n in ["eos_id", "bos_id", "unk_id", "pad_id"]:
                    v = getattr(tok_model.tokenizer, n)()
                    if v < 0:
                        negative_tokens.append(f"{n}={v}")
                if negative_tokens and not legacy:
                    raise ValueError(
                        f"{tok_name}=sentencepiece has invalid negative special tokens = {negative_tokens}"
                    )
                # If using the legacy sentencepiece tokenizer, we can add the missing tokens as "special" tokens.
                else:
                    # If using sentencepiece legacy, eos, bos and pad need to be set/added differently.
                    if legacy:
                        # bos, eos, pad and unk may be present in the provided spm .model file, if they are, use it.
                        if not hasattr(tok_model, 'pad_token'):
                            if hasattr(tok_model.tokenizer, 'pad_id') and tok_model.tokenizer.pad_id() > 0:
                                tok_model.pad_token = tok_model.tokenizer.id_to_piece(tok_model.tokenizer.pad_id())
                            else:
                                tok_model.add_special_tokens({'pad_token': '<pad>'})
                        else:
                            tok_model.add_special_tokens({'pad_token': '<pad>'})

                        if not hasattr(tok_model, 'bos_token'):
                            if hasattr(tok_model.tokenizer, 'bos_id') and tok_model.tokenizer.bos_id() > 0:
                                tok_model.bos_token = tok_model.tokenizer.id_to_piece(tok_model.tokenizer.bos_id())
                            else:
                                tok_model.add_special_tokens({'bos_token': '<bos>'})
                        else:
                            tok_model.add_special_tokens({'bos_token': '<s>'})

                        if not hasattr(tok_model, 'eos_token'):
                            if hasattr(tok_model.tokenizer, 'eos_id') and tok_model.tokenizer.eos_id() > 0:
                                tok_model.eos_token = tok_model.tokenizer.id_to_piece(tok_model.tokenizer.eos_id())
                            else:
                                tok_model.add_special_tokens({'eos_token': '<eos>'})
                        else:
                            tok_model.add_special_tokens({'eos_token': '</s>'})

        return encoder_tokenizer, decoder_tokenizer

    def setup_training_data(self, train_data_config: Optional[DictConfig]):
        self._train_ds = MTEncDecModel._setup_dataset_from_config(
            cfg=train_data_config,
            encoder_tokenizer=self.encoder_tokenizer,
            decoder_tokenizer=self.decoder_tokenizer,
            global_rank=self.global_rank,
            world_size=self.world_size,
            multilingual=self.multilingual,
            multilingual_ids=self.multilingual_ids,
            use_decoder_tips=self.use_decoder_tips,
        )
        self._train_dl = MTEncDecModel._setup_dataloader_from_config(cfg=train_data_config, dataset=self._train_ds,)

    def setup_multiple_validation_data(self, val_data_config: Union[DictConfig, Dict]):
        self.setup_validation_data(val_data_config)

    def setup_multiple_test_data(self, test_data_config: Union[DictConfig, Dict]):
        self.setup_test_data(test_data_config)

    def setup_validation_data(self, val_data_config: Optional[DictConfig]):
        self._validation_ds = MTEncDecModel._setup_eval_dataset_from_config(
            cfg=val_data_config,
            multilingual=self.multilingual,
            multilingual_ids=self.multilingual_ids,
            encoder_tokenizer=self.encoder_tokenizer,
            decoder_tokenizer=self.decoder_tokenizer,
        )
        self._validation_dl = MTEncDecModel._setup_eval_dataloader_from_config(
            cfg=val_data_config, datasets=self._validation_ds
        )
        # instantiate Torchmetric for each val dataloader
        if self._validation_dl is not None:
            for dataloader_idx in range(len(self._validation_dl)):
                if dataloader_idx == 0:
                    setattr(self, 'val_loss', GlobalAverageLossMetric(dist_sync_on_step=False, take_avg_loss=True))
                    if self.tgt_character_vocabulary is not None:
                        setattr(
                            self, 'val_CER', WER(
                                self.tgt_character_vocabulary,
                                use_cer=True,
                                dist_sync_on_step=False,
                                log_prediction=False,
                            )
                        )
                else:
                    setattr(
                        self,
                        f'val_loss_{dataloader_idx}',
                        GlobalAverageLossMetric(dist_sync_on_step=False, take_avg_loss=True),
                    )
                    if self.tgt_character_vocabulary is not None:
                        setattr(
                            self,
                            f'val_CER_{dataloader_idx}',
                            WER(
                                self.tgt_character_vocabulary,
                                use_cer=True,
                                dist_sync_on_step=False,
                                log_prediction=False,
                            )
                        )

    def setup_test_data(self, test_data_config: Optional[DictConfig]):
        self._test_ds = MTEncDecModel._setup_eval_dataset_from_config(
            cfg=test_data_config,
            multilingual=self.multilingual,
            multilingual_ids=self.multilingual_ids,
            encoder_tokenizer=self.encoder_tokenizer,
            decoder_tokenizer=self.decoder_tokenizer,
        )
        self._test_dl = MTEncDecModel._setup_eval_dataloader_from_config(cfg=test_data_config, datasets=self._test_ds)
        # instantiate Torchmetric for each test dataloader
        if self._test_dl is not None:
            for dataloader_idx in range(len(self._test_dl)):
                if dataloader_idx == 0:
                    setattr(
                        self, f'test_loss', GlobalAverageLossMetric(dist_sync_on_step=False, take_avg_loss=True),
                    )
                    if self.tgt_character_vocabulary is not None:
                        setattr(
                            self, 'test_CER', WER(
                                self.tgt_character_vocabulary,
                                use_cer=True,
                                dist_sync_on_step=False,
                                log_prediction=False,
                            )
                        )
                else:
                    setattr(
                        self,
                        f'test_loss_{dataloader_idx}',
                        GlobalAverageLossMetric(dist_sync_on_step=False, take_avg_loss=True),
                    )
                    if self.tgt_character_vocabulary is not None:
                        setattr(
                            self,
                            f'test_CER_{dataloader_idx}',
                            WER(
                                self.tgt_character_vocabulary,
                                use_cer=True,
                                dist_sync_on_step=False,
                                log_prediction=False,
                            )
                        )

    @classmethod
    def _setup_dataset_from_config(
        cls,
        cfg: DictConfig,
        encoder_tokenizer,
        decoder_tokenizer,
        global_rank,
        world_size,
        multilingual,
        multilingual_ids,
        use_decoder_tips=False,
    ):
        if cfg.get("use_tarred_dataset", False):
            if cfg.get("metadata_file") is None:
                raise FileNotFoundError("Trying to use tarred data set but could not find metadata path in config.")
            metadata_file_list = cfg.get('metadata_file')
            tar_files_list = cfg.get('tar_files', None)
            if isinstance(metadata_file_list, str):
                metadata_file_list = [metadata_file_list]
            if tar_files_list is not None and isinstance(tar_files_list, str):
                tar_files_list = [tar_files_list]
            if tar_files_list is not None and len(tar_files_list) != len(metadata_file_list):
                raise ValueError('The config must have the same number of tarfile paths and metadata file paths.')

            datasets = []
            for idx, metadata_file in enumerate(metadata_file_list):
                with open(metadata_file) as metadata_reader:
                    metadata = json.load(metadata_reader)
                if tar_files_list is None:
                    tar_files = metadata.get('tar_files')
                    if tar_files is not None:
                        # update absolute path of tar files based on metadata_file path
                        valid_tar_files = []
                        metadata_basedir = os.path.abspath(os.path.dirname(metadata_file))
                        updated_fn = 0
                        for fn in tar_files:
                            # if a file does not exist, look in metadata file directory
                            if os.path.exists(fn):
                                valid_fn = fn
                            else:
                                updated_fn += 1
                                valid_fn = os.path.join(metadata_basedir, os.path.basename(fn))
                                if not os.path.exists(valid_fn):
                                    raise RuntimeError(
                                        f"File in tarred dataset is missing from absolute and relative paths {fn}"
                                    )

                            valid_tar_files.append(valid_fn)

                        tar_files = valid_tar_files

                        logging.info(f'Updated the path of {updated_fn} tarred files')
                        logging.info(f'Loading from tarred dataset {tar_files}')
                else:
                    tar_files = tar_files_list[idx]
                    if metadata.get('tar_files') is not None:
                        logging.info(
                            f'Tar file paths found in both cfg and metadata using one in cfg by default - {tar_files}'
                        )

                dataset = TarredTranslationDataset(
                    text_tar_filepaths=tar_files,
                    metadata_path=metadata_file,
                    encoder_tokenizer=encoder_tokenizer,
                    decoder_tokenizer=decoder_tokenizer,
                    shuffle_n=cfg.get("tar_shuffle_n", 100),
                    shard_strategy=cfg.get("shard_strategy", "scatter"),
                    global_rank=global_rank,
                    world_size=world_size,
                    reverse_lang_direction=cfg.get("reverse_lang_direction", False),
                    prepend_id=multilingual_ids[idx] if multilingual else None,
                    add_tgt_word_replacement_to_batch=use_decoder_tips,
                )
                datasets.append(dataset)

            if len(datasets) > 1:
                dataset = ConcatDataset(
                    datasets=datasets,
                    sampling_technique=cfg.get('concat_sampling_technique'),
                    sampling_temperature=cfg.get('concat_sampling_temperature'),
                    sampling_probabilities=cfg.get('concat_sampling_probabilities'),
                    global_rank=global_rank,
                    world_size=world_size,
                )
            else:
                dataset = datasets[0]
        else:
            src_file_list = cfg.src_file_name
            tgt_file_list = cfg.tgt_file_name
            if isinstance(src_file_list, str):
                src_file_list = [src_file_list]
            if isinstance(tgt_file_list, str):
                tgt_file_list = [tgt_file_list]

            if len(src_file_list) != len(tgt_file_list):
                raise ValueError('The same number of filepaths must be passed in for source and target.')

            datasets = []
            for idx, src_file in enumerate(src_file_list):
                dataset = TranslationDataset(
                    dataset_src=str(Path(src_file).expanduser()),
                    dataset_tgt=str(Path(tgt_file_list[idx]).expanduser()),
                    tokens_in_batch=cfg.tokens_in_batch,
                    clean=cfg.get("clean", False),
                    max_seq_length=cfg.get("max_seq_length", 512),
                    min_seq_length=cfg.get("min_seq_length", 1),
                    max_seq_length_diff=cfg.get("max_seq_length_diff", 512),
                    max_seq_length_ratio=cfg.get("max_seq_length_ratio", 512),
                    cache_ids=cfg.get("cache_ids", False),
                    cache_data_per_node=cfg.get("cache_data_per_node", False),
                    use_cache=cfg.get("use_cache", False),
                    reverse_lang_direction=cfg.get("reverse_lang_direction", False),
                    add_src_num_words_to_batch=cfg.get("add_src_num_words_to_batch", False),
                    prepend_eos_in_tgt=cfg.get('prepend_eos_in_tgt', False),
                    add_tgt_word_replacement_to_batch=use_decoder_tips,
                    prepend_id=multilingual_ids[idx] if multilingual else None,
                )
                dataset.batchify(encoder_tokenizer, decoder_tokenizer)
                datasets.append(dataset)

            if len(datasets) > 1:
                dataset = ConcatDataset(
                    datasets=datasets,
                    shuffle=cfg.get('shuffle'),
                    sampling_technique=cfg.get('concat_sampling_technique'),
                    sampling_temperature=cfg.get('concat_sampling_temperature'),
                    sampling_probabilities=cfg.get('concat_sampling_probabilities'),
                    global_rank=global_rank,
                    world_size=world_size,
                )
            else:
                dataset = datasets[0]

        return dataset

    @classmethod
    def _setup_dataloader_from_config(cls, cfg, dataset):
        if cfg.shuffle:
            sampler = pt_data.RandomSampler(dataset)
        else:
            sampler = pt_data.SequentialSampler(dataset)

        return torch.utils.data.DataLoader(
            dataset=dataset,
            batch_size=1,
            sampler=None if (cfg.get("use_tarred_dataset", False) or isinstance(dataset, ConcatDataset)) else sampler,
            num_workers=cfg.get("num_workers", 2),
            pin_memory=cfg.get("pin_memory", False),
            drop_last=cfg.get("drop_last", False),
            persistent_workers=cfg.get("persistent_workers", False),
        )

    def replace_beam_with_sampling(self, topk=500):
        self.beam_search = TopKSequenceGenerator(
            embedding=self.decoder.embedding,
            decoder=self.decoder.decoder,
            log_softmax=self.log_softmax,
            max_sequence_length=self.beam_search.max_seq_length,
            beam_size=topk,
            bos=self.decoder_tokenizer.bos_id,
            pad=self.decoder_tokenizer.pad_id,
            eos=self.decoder_tokenizer.eos_id,
        )

    @classmethod
    def _setup_eval_dataset_from_config(
        cls,
        cfg: DictConfig,
        multilingual: bool,
        multilingual_ids,
        encoder_tokenizer,
        decoder_tokenizer,
        use_decoder_tips=False,
    ):
        src_file_name = cfg.get('src_file_name')
        tgt_file_name = cfg.get('tgt_file_name')

        if src_file_name is None or tgt_file_name is None:
            raise ValueError(
                'Validation dataloader needs both cfg.src_file_name and cfg.tgt_file_name to not be None.'
            )
        else:
            # convert src_file_name and tgt_file_name to list of strings
            if isinstance(src_file_name, str):
                src_file_list = [src_file_name]
            elif isinstance(src_file_name, ListConfig):
                src_file_list = src_file_name
            else:
                raise ValueError("cfg.src_file_name must be string or list of strings")
            if isinstance(tgt_file_name, str):
                tgt_file_list = [tgt_file_name]
            elif isinstance(tgt_file_name, ListConfig):
                tgt_file_list = tgt_file_name
            else:
                raise ValueError("cfg.tgt_file_name must be string or list of strings")
        if len(src_file_list) != len(tgt_file_list):
            raise ValueError('The same number of filepaths must be passed in for source and target validation.')

        datasets = []
        prepend_idx = 0
        for idx, src_file in enumerate(src_file_list):
            if multilingual:
                prepend_idx = idx
            dataset = TranslationDataset(
                dataset_src=str(Path(src_file).expanduser()),
                dataset_tgt=str(Path(tgt_file_list[idx]).expanduser()),
                tokens_in_batch=cfg.tokens_in_batch,
                clean=cfg.get("clean", False),
                max_seq_length=cfg.get("max_seq_length", 512),
                min_seq_length=cfg.get("min_seq_length", 1),
                max_seq_length_diff=cfg.get("max_seq_length_diff", 512),
                max_seq_length_ratio=cfg.get("max_seq_length_ratio", 512),
                cache_ids=cfg.get("cache_ids", False),
                cache_data_per_node=cfg.get("cache_data_per_node", False),
                use_cache=cfg.get("use_cache", False),
                reverse_lang_direction=cfg.get("reverse_lang_direction", False),
                add_src_num_words_to_batch=cfg.get("add_src_num_words_to_batch", False),
                prepend_eos_in_tgt=cfg.get("prepend_eos_in_tgt", False),
                add_tgt_word_replacement_to_batch=use_decoder_tips,
                prepend_id=multilingual_ids[prepend_idx] if multilingual else None,
            )
            dataset.batchify(encoder_tokenizer, decoder_tokenizer)
            datasets.append(dataset)

        return datasets

    @classmethod
    def _setup_eval_dataloader_from_config(cls, cfg, datasets):
        if cfg.shuffle:
            sampler = pt_data.RandomSampler(datasets[0])
        else:
            sampler = pt_data.SequentialSampler(datasets[0])

        dataloaders = []
        for dataset in datasets:
            dataloaders.append(
                torch.utils.data.DataLoader(
                    dataset=dataset,
                    batch_size=1,
                    sampler=None
                    if (cfg.get("use_tarred_dataset", False) or isinstance(datasets[0], ConcatDataset))
                    else sampler,
                    num_workers=cfg.get("num_workers", 2),
                    pin_memory=cfg.get("pin_memory", False),
                    drop_last=cfg.get("drop_last", False),
                )
            )

        return dataloaders

    @classmethod
    def setup_pre_and_post_processing_utils(
        cls, source_lang, target_lang, encoder_tokenizer_library, decoder_tokenizer_library
    ):
        """
        Creates source and target processor objects for input and output pre/post-processing.
        """
        source_processor, target_processor = None, None

        if encoder_tokenizer_library == 'byte-level':
            source_processor = ByteLevelProcessor()
        elif (source_lang == 'en' and target_lang == 'ja') or (source_lang == 'ja' and target_lang == 'en'):
            source_processor = EnJaProcessor(source_lang)
        elif source_lang == 'ja-mecab':
            source_processor = JaMecabProcessor()
        elif source_lang == 'zh':
            source_processor = ChineseProcessor()
        elif source_lang == 'hi':
            source_processor = IndicProcessor(source_lang)
        elif source_lang == 'ignore':
            source_processor = None
        elif source_lang is not None and source_lang not in ['ja', 'zh', 'hi']:
            source_processor = MosesProcessor(source_lang)

        if decoder_tokenizer_library == 'byte-level':
            target_processor = ByteLevelProcessor()
        elif (source_lang == 'en' and target_lang == 'ja') or (source_lang == 'ja' and target_lang == 'en'):
            target_processor = EnJaProcessor(target_lang)
        elif target_lang == 'ja-mecab':
            target_processor = JaMecabProcessor()
        elif target_lang == 'zh':
            target_processor = ChineseProcessor()
        elif target_lang == 'hi':
            target_processor = IndicProcessor(target_lang)
        elif target_lang == 'ignore':
            target_processor = None
        elif target_lang is not None and target_lang not in ['ja', 'zh', 'hi']:
            target_processor = MosesProcessor(target_lang)

        return source_processor, target_processor

    @classmethod
    def ids_to_postprocessed_text(cls, beam_ids, tokenizer, processor, filter_beam_ids=True):
        if filter_beam_ids:
            beam_ids = MTEncDecModel.filter_predicted_ids(beam_ids, decoder_tokenizer=tokenizer)
        translations = [tokenizer.ids_to_text(tr) for tr in beam_ids.cpu().numpy()]
        if processor is not None:
            translations = [processor.detokenize(translation.split(' ')) for translation in translations]
        return translations

    @torch.no_grad()
    def batch_translate(
        self,
        src: torch.LongTensor,
        src_mask: torch.LongTensor,
        return_beam_scores: bool = False,
        cache={},
        num_tgt_words: Optional[List[int]] = None,
        tgt_replacement_mask=None,
        tgt_replacements=None,
    ):
        """
        Translates a minibatch of inputs from source language to target language.
        Args:
            src: minibatch of inputs in the src language (batch x seq_len)
            src_mask: mask tensor indicating elements to be ignored (batch x seq_len)
        Returns:
            translations: a list strings containing detokenized translations
            inputs: a list of string containing detokenized inputs
        """
        mode = self.training
        timer = cache.get("timer", None)
        try:
            self.eval()
            if timer is not None:
                timer.start("encoder")
            src_hiddens = self.encoder(input_ids=src, encoder_mask=src_mask)
            if timer is not None:
                timer.stop("encoder")
                timer.start("sampler")
            best_translations = self.beam_search(
                encoder_hidden_states=src_hiddens,
                encoder_input_mask=src_mask,
                return_beam_scores=return_beam_scores,
                num_tgt_words=num_tgt_words,
                ground_truth_tgt_replacement_mask=tgt_replacement_mask,
                ground_truth_tgt_replacements=tgt_replacements,
            )
            if timer is not None:
                timer.stop("sampler")
            if return_beam_scores:
                all_translations, scores, best_translations = best_translations
                scores = scores.view(-1)
                all_translations = MTEncDecModel.ids_to_postprocessed_text(
                    all_translations, self.decoder_tokenizer, self.target_processor, filter_beam_ids=True
                )

            best_translations = MTEncDecModel.ids_to_postprocessed_text(
                best_translations, self.decoder_tokenizer, self.target_processor, filter_beam_ids=True
            )
            inputs = MTEncDecModel.ids_to_postprocessed_text(
                src, self.encoder_tokenizer, self.source_processor, filter_beam_ids=False
            )

        finally:
            self.train(mode=mode)
        if return_beam_scores:
            return inputs, all_translations, scores.data.cpu().numpy().tolist(), best_translations

        return inputs, best_translations

    def prepare_inference_batch(self, text, prepend_ids=[], target=False, add_src_num_words_to_batch=False):
        inputs = []
        processor = self.source_processor if not target else self.target_processor
        tokenizer = self.encoder_tokenizer if not target else self.decoder_tokenizer
        num_src_words = []
        for txt in text:
            untokenized = txt
            if processor is not None:
                txt = processor.normalize(txt)
                txt = processor.tokenize(txt)
            ids = tokenizer.text_to_ids(txt)
            ids = prepend_ids + [tokenizer.bos_id] + ids + [tokenizer.eos_id]
            inputs.append(ids)
            num_src_words.append(len(untokenized.split()))
        max_len = max(len(txt) for txt in inputs)
        src_ids_ = np.ones((len(inputs), max_len)) * tokenizer.pad_id
        for i, txt in enumerate(inputs):
            src_ids_[i][: len(txt)] = txt

        src_mask = torch.FloatTensor((src_ids_ != tokenizer.pad_id)).to(self.device)
        src = torch.LongTensor(src_ids_).to(self.device)
        return src, src_mask, torch.IntTensor(num_src_words) if add_src_num_words_to_batch else None

    @torch.no_grad()
    def translate(
        self,
        text: List[str],
        source_lang: str = None,
        target_lang: str = None,
        return_beam_scores: bool = False,
        add_src_num_words_to_batch=False,
        log_timing: bool = False,
    ) -> List[str]:
        """
        Translates list of sentences from source language to target language.
        Should be regular text, this method performs its own tokenization/de-tokenization
        Args:
            text: list of strings to translate
            source_lang: if not "ignore", corresponding MosesTokenizer and MosesPunctNormalizer will be run
            target_lang: if not "ignore", corresponding MosesDecokenizer will be run
            return_beam_scores: if True, returns a list of translations and their corresponding beam scores.
            log_timing: if True, prints timing information.
        Returns:
            list of translated strings
        """
        # __TODO__: This will reset both source and target processors even if you want to reset just one.
        if source_lang is not None or target_lang is not None:
            self.source_processor, self.target_processor = MTEncDecModel.setup_pre_and_post_processing_utils(
                source_lang, target_lang, self.encoder_tokenizer_library, self.decoder_tokenizer_library
            )
        mode = self.training
        prepend_ids = []
        if self.multilingual:
            if source_lang is None or target_lang is None:
                raise ValueError("Expect source_lang and target_lang to infer for multilingual model.")
            src_symbol = self.encoder_tokenizer.token_to_id('<' + source_lang + '>')
            tgt_symbol = self.encoder_tokenizer.token_to_id('<' + target_lang + '>')
            if src_symbol in self.multilingual_ids:
                prepend_ids = [src_symbol]
            elif tgt_symbol in self.multilingual_ids:
                prepend_ids = [tgt_symbol]

        if log_timing:
            timer = timers.NamedTimer()
        else:
            timer = None

        cache = {
            "timer": timer,
        }

        try:
            self.eval()
            src, src_mask, num_src_words = self.prepare_inference_batch(
                text, prepend_ids, add_src_num_words_to_batch=add_src_num_words_to_batch
            )
            if return_beam_scores:
                _, all_translations, scores, best_translations = self.batch_translate(
                    src, src_mask, return_beam_scores=True, num_tgt_words=num_src_words, cache=cache,
                )
                return_val = all_translations, scores, best_translations
            else:
                _, best_translations = self.batch_translate(
                    src, src_mask, return_beam_scores=False, cache=cache, num_tgt_words=num_src_words
                )
                return_val = best_translations
        finally:
            self.train(mode=mode)

        if log_timing:
            timing = timer.export()
            timing["mean_src_length"] = src_mask.sum().cpu().item() / src_mask.shape[0]
            tgt, tgt_mask = self.prepare_inference_batch(best_translations, prepend_ids, target=True)
            timing["mean_tgt_length"] = tgt_mask.sum().cpu().item() / tgt_mask.shape[0]

            if type(return_val) is tuple:
                return_val = return_val + (timing,)
            else:
                return_val = (return_val, timing)

        return return_val

    def itn_translate_tn(
        self,
        text: List[str],
        source_lang: str = None,
        target_lang: str = None,
        return_beam_scores: bool = False,
        log_timing: bool = False,
        inverse_normalizer=None,
        normalizer=None,
    ) -> List[str]:
        """
        Calls the translate() method with the option of running ITN (inverse text-normalization) on the input adn TN (text-normalization) on the output.
        Pipeline : ITN -> translate -> TN
        NOTE: ITN and TN objects must be initialized with the right languages.
        Args:
            text: list of strings to translate
            source_lang: if not "ignore", corresponding MosesTokenizer and MosesPunctNormalizer will be run
            target_lang: if not "ignore", corresponding MosesDecokenizer will be run
            return_beam_scores: if True, returns a list of translations and their corresponding beam scores.
            log_timing: if True, prints timing information.
            inverse_normalizer: instance of nemo_text_processing.inverse_text_normalization.inverse_normalize.InverseNormalizer
            normalizer: instance of nemo_text_processing.text_normalization.normalize.Normalizer
        Returns:
            list of translated strings
        """
        if inverse_normalizer is not None:
            text = [inverse_normalizer.normalize(example) for example in text]
        translations = self.translate(text, source_lang, target_lang, return_beam_scores, log_timing)
        if normalizer is not None:
            translations = [normalizer.normalize(example) for example in translations]
        return translations

    def export(self, output: str, input_example=None, **kwargs):
        encoder_exp, encoder_descr = self.encoder.export(
            augment_filename(output, 'Encoder'), input_example=input_example, **kwargs,
        )
        decoder_exp, decoder_descr = self.decoder.export(
            augment_filename(output, 'Decoder'),
            # TODO: propagate from export()
            input_example=None,
            **kwargs,
        )
        return encoder_exp + decoder_exp, encoder_descr + decoder_descr

    @classmethod
    def list_available_models(cls) -> Optional[Dict[str, str]]:
        """
        This method returns a list of pre-trained model which can be instantiated directly from NVIDIA's NGC cloud.

        Returns:
            List of available pre-trained models.
        """
        result = []
        model = PretrainedModelInfo(
            pretrained_model_name="nmt_en_de_transformer12x2",
            location="https://api.ngc.nvidia.com/v2/models/nvidia/nemo/nmt_en_de_transformer12x2/versions/1.0.0rc1/files/nmt_en_de_transformer12x2.nemo",
            description="En->De translation model. See details here: https://ngc.nvidia.com/catalog/models/nvidia:nemo:nmt_en_de_transformer12x2",
        )
        result.append(model)

        model = PretrainedModelInfo(
            pretrained_model_name="nmt_de_en_transformer12x2",
            location="https://api.ngc.nvidia.com/v2/models/nvidia/nemo/nmt_de_en_transformer12x2/versions/1.0.0rc1/files/nmt_de_en_transformer12x2.nemo",
            description="De->En translation model. See details here: https://ngc.nvidia.com/catalog/models/nvidia:nemo:nmt_de_en_transformer12x2",
        )
        result.append(model)

        model = PretrainedModelInfo(
            pretrained_model_name="nmt_en_es_transformer12x2",
            location="https://api.ngc.nvidia.com/v2/models/nvidia/nemo/nmt_en_es_transformer12x2/versions/1.0.0rc1/files/nmt_en_es_transformer12x2.nemo",
            description="En->Es translation model. See details here: https://ngc.nvidia.com/catalog/models/nvidia:nemo:nmt_en_es_transformer12x2",
        )
        result.append(model)

        model = PretrainedModelInfo(
            pretrained_model_name="nmt_es_en_transformer12x2",
            location="https://api.ngc.nvidia.com/v2/models/nvidia/nemo/nmt_es_en_transformer12x2/versions/1.0.0rc1/files/nmt_es_en_transformer12x2.nemo",
            description="Es->En translation model. See details here: https://ngc.nvidia.com/catalog/models/nvidia:nemo:nmt_es_en_transformer12x2",
        )
        result.append(model)

        model = PretrainedModelInfo(
            pretrained_model_name="nmt_en_fr_transformer12x2",
            location="https://api.ngc.nvidia.com/v2/models/nvidia/nemo/nmt_en_fr_transformer12x2/versions/1.0.0rc1/files/nmt_en_fr_transformer12x2.nemo",
            description="En->Fr translation model. See details here: https://ngc.nvidia.com/catalog/models/nvidia:nemo:nmt_en_fr_transformer12x2",
        )
        result.append(model)

        model = PretrainedModelInfo(
            pretrained_model_name="nmt_fr_en_transformer12x2",
            location="https://api.ngc.nvidia.com/v2/models/nvidia/nemo/nmt_fr_en_transformer12x2/versions/1.0.0rc1/files/nmt_fr_en_transformer12x2.nemo",
            description="Fr->En translation model. See details here: https://ngc.nvidia.com/catalog/models/nvidia:nemo:nmt_fr_en_transformer12x2",
        )
        result.append(model)

        model = PretrainedModelInfo(
            pretrained_model_name="nmt_en_ru_transformer6x6",
            location="https://api.ngc.nvidia.com/v2/models/nvidia/nemo/nmt_en_ru_transformer6x6/versions/1.0.0rc1/files/nmt_en_ru_transformer6x6.nemo",
            description="En->Ru translation model. See details here: https://ngc.nvidia.com/catalog/models/nvidia:nemo:nmt_en_ru_transformer6x6",
        )
        result.append(model)

        model = PretrainedModelInfo(
            pretrained_model_name="nmt_ru_en_transformer6x6",
            location="https://api.ngc.nvidia.com/v2/models/nvidia/nemo/nmt_ru_en_transformer6x6/versions/1.0.0rc1/files/nmt_ru_en_transformer6x6.nemo",
            description="Ru->En translation model. See details here: https://ngc.nvidia.com/catalog/models/nvidia:nemo:nmt_ru_en_transformer6x6",
        )
        result.append(model)

        model = PretrainedModelInfo(
            pretrained_model_name="nmt_zh_en_transformer6x6",
            location="https://api.ngc.nvidia.com/v2/models/nvidia/nemo/nmt_zh_en_transformer6x6/versions/1.0.0rc1/files/nmt_zh_en_transformer6x6.nemo",
            description="Zh->En translation model. See details here: https://ngc.nvidia.com/catalog/models/nvidia:nemo:nmt_zh_en_transformer6x6",
        )
        result.append(model)

        model = PretrainedModelInfo(
            pretrained_model_name="nmt_en_zh_transformer6x6",
            location="https://api.ngc.nvidia.com/v2/models/nvidia/nemo/nmt_en_zh_transformer6x6/versions/1.0.0rc1/files/nmt_en_zh_transformer6x6.nemo",
            description="En->Zh translation model. See details here: https://ngc.nvidia.com/catalog/models/nvidia:nemo:nmt_en_zh_transformer6x6",
        )
        result.append(model)

        # English <-> Hindi models

        model = PretrainedModelInfo(
            pretrained_model_name="nmt_hi_en_transformer12x2",
            location="https://api.ngc.nvidia.com/v2/models/nvidia/nemo/nmt_hi_en_transformer12x2/versions/v1.0.0/files/nmt_hi_en_transformer12x2.nemo",
            description="Hi->En translation model. See details here: https://ngc.nvidia.com/catalog/models/nvidia:nemo:nmt_hi_en_transformer12x2",
        )
        result.append(model)

        model = PretrainedModelInfo(
            pretrained_model_name="nmt_en_hi_transformer12x2",
            location="https://api.ngc.nvidia.com/v2/models/nvidia/nemo/nmt_en_hi_transformer12x2/versions/v1.0.0/files/nmt_en_hi_transformer12x2.nemo",
            description="En->Hi translation model. See details here: https://ngc.nvidia.com/catalog/models/nvidia:nemo:nmt_en_hi_transformer12x2",
        )
        result.append(model)

        # De/Fr/Es -> English models

        model = PretrainedModelInfo(
            pretrained_model_name="mnmt_deesfr_en_transformer12x2",
            location="https://api.ngc.nvidia.com/v2/models/nvidia/nemo/mnmt_deesfr_en_transformer12x2/versions/1.2.0/files/mnmt_deesfr_en_transformer12x2.nemo",
            description="De/Es/Fr->En multilingual many-one translation model. The model has 12 encoder and 2 decoder layers with hidden dim 1,024. See details here: https://ngc.nvidia.com/catalog/models/nvidia:nemo:mnmt_deesfr_en_transformer12x2",
        )
        result.append(model)

        model = PretrainedModelInfo(
            pretrained_model_name="mnmt_deesfr_en_transformer24x6",
            location="https://api.ngc.nvidia.com/v2/models/nvidia/nemo/mnmt_deesfr_en_transformer24x6/versions/1.2.0/files/mnmt_deesfr_en_transformer24x6.nemo",
            description="De/Es/Fr->En multilingual many-one translation model. The model has 24 encoder and 6 decoder layers with hidden dim 1,024. See details here: https://ngc.nvidia.com/catalog/models/nvidia:nemo:mnmt_deesfr_en_transformer24x6",
        )
        result.append(model)

        model = PretrainedModelInfo(
            pretrained_model_name="mnmt_deesfr_en_transformer6x6",
            location="https://api.ngc.nvidia.com/v2/models/nvidia/nemo/mnmt_deesfr_en_transformer6x6/versions/1.2.0/files/mnmt_deesfr_en_transformer6x6.nemo",
            description="De/Es/Fr->En multilingual many-one translation model. The model has 6 encoder and 6 decoder layers with hidden dim 1,024. See details here: https://ngc.nvidia.com/catalog/models/nvidia:nemo:mnmt_deesfr_en_transformer6x6",
        )
        result.append(model)

        # English -> De/Fr/Es models

        model = PretrainedModelInfo(
            pretrained_model_name="mnmt_en_deesfr_transformer12x2",
            location="https://api.ngc.nvidia.com/v2/models/nvidia/nemo/mnmt_en_deesfr_transformer12x2/versions/1.2.0/files/mnmt_en_deesfr_transformer12x2.nemo",
            description="En->De/Es/Fr multilingual one-many translation model. The model has 12 encoder and 2 decoder layers with hidden dim 1,024. See details here: https://ngc.nvidia.com/catalog/models/nvidia:nemo:mnmt_en_deesfr_transformer12x2",
        )
        result.append(model)

        model = PretrainedModelInfo(
            pretrained_model_name="mnmt_en_deesfr_transformer24x6",
            location="https://api.ngc.nvidia.com/v2/models/nvidia/nemo/mnmt_en_deesfr_transformer24x6/versions/1.2.0/files/mnmt_en_deesfr_transformer24x6.nemo",
            description="En->De/Es/Fr multilingual one-many translation model. The model has 24 encoder and 6 decoder layers with hidden dim 1,024. See details here: https://ngc.nvidia.com/catalog/models/nvidia:nemo:mnmt_en_deesfr_transformer24x6",
        )
        result.append(model)

        model = PretrainedModelInfo(
            pretrained_model_name="mnmt_en_deesfr_transformer6x6",
            location="https://api.ngc.nvidia.com/v2/models/nvidia/nemo/mnmt_en_deesfr_transformer6x6/versions/1.2.0/files/mnmt_en_deesfr_transformer6x6.nemo",
            description="En->De/Es/Fr multilingual one-many translation model. The model has 6 encoder and 6 decoder layers with hidden dim 1,024. See details here: https://ngc.nvidia.com/catalog/models/nvidia:nemo:mnmt_en_deesfr_transformer6x6",
        )
        result.append(model)

        model = PretrainedModelInfo(
            pretrained_model_name="mnmt_en_deesfr_transformerbase",
            location="https://api.ngc.nvidia.com/v2/models/nvidia/nemo/mnmt_en_deesfr_transformerbase/versions/1.2.0/files/mnmt_en_deesfr_transformerbase.nemo",
            description="En->De/Es/Fr multilingual one-many translation model. The model has 6 encoder and 6 decoder layers with hidden dim 512. See details here: https://ngc.nvidia.com/catalog/models/nvidia:nemo:mnmt_en_deesfr_transformerbase",
        )
        result.append(model)

        # 24x6 models
        model = PretrainedModelInfo(
            pretrained_model_name="nmt_en_de_transformer24x6",
            location="https://api.ngc.nvidia.com/v2/models/nvidia/nemo/nmt_en_de_transformer24x6/versions/1.5/files/en_de_24x6.nemo",
            description="En->De translation model. See details here: https://ngc.nvidia.com/catalog/models/nvidia:nemo:nmt_en_de_transformer24x6",
        )
        result.append(model)

        model = PretrainedModelInfo(
            pretrained_model_name="nmt_de_en_transformer24x6",
            location="https://api.ngc.nvidia.com/v2/models/nvidia/nemo/nmt_de_en_transformer24x6/versions/1.5/files/de_en_24x6.nemo",
            description="De->En translation model. See details here: https://ngc.nvidia.com/catalog/models/nvidia:nemo:nmt_de_en_transformer24x6",
        )
        result.append(model)

        model = PretrainedModelInfo(
            pretrained_model_name="nmt_en_es_transformer24x6",
            location="https://api.ngc.nvidia.com/v2/models/nvidia/nemo/nmt_en_es_transformer24x6/versions/1.5/files/en_es_24x6.nemo",
            description="En->Es translation model. See details here: https://ngc.nvidia.com/catalog/models/nvidia:nemo:nmt_en_es_transformer24x6",
        )
        result.append(model)

        model = PretrainedModelInfo(
            pretrained_model_name="nmt_es_en_transformer24x6",
            location="https://api.ngc.nvidia.com/v2/models/nvidia/nemo/nmt_es_en_transformer24x6/versions/1.5/files/es_en_24x6.nemo",
            description="Es->En translation model. See details here: https://ngc.nvidia.com/catalog/models/nvidia:nemo:nmt_es_en_transformer24x6",
        )
        result.append(model)

        model = PretrainedModelInfo(
            pretrained_model_name="nmt_en_fr_transformer24x6",
            location="https://api.ngc.nvidia.com/v2/models/nvidia/nemo/nmt_en_fr_transformer24x6/versions/1.5/files/en_fr_24x6.nemo",
            description="En->Fr translation model. See details here: https://ngc.nvidia.com/catalog/models/nvidia:nemo:nmt_en_fr_transformer24x6",
        )
        result.append(model)

        model = PretrainedModelInfo(
            pretrained_model_name="nmt_fr_en_transformer24x6",
            location="https://api.ngc.nvidia.com/v2/models/nvidia/nemo/nmt_fr_en_transformer24x6/versions/1.5/files/fr_en_24x6.nemo",
            description="Fr->En translation model. See details here: https://ngc.nvidia.com/catalog/models/nvidia:nemo:nmt_fr_en_transformer24x6",
        )
        result.append(model)

        model = PretrainedModelInfo(
            pretrained_model_name="nmt_en_ru_transformer24x6",
            location="https://api.ngc.nvidia.com/v2/models/nvidia/nemo/nmt_en_ru_transformer24x6/versions/1.5/files/en_ru_24x6.nemo",
            description="En->Ru translation model. See details here: https://ngc.nvidia.com/catalog/models/nvidia:nemo:nmt_en_ru_transformer24x6",
        )
        result.append(model)

        model = PretrainedModelInfo(
            pretrained_model_name="nmt_ru_en_transformer24x6",
            location="https://api.ngc.nvidia.com/v2/models/nvidia/nemo/nmt_ru_en_transformer24x6/versions/1.5/files/ru_en_24x6.nemo",
            description="Ru->En translation model. See details here: https://ngc.nvidia.com/catalog/models/nvidia:nemo:nmt_ru_en_transformer24x6",
        )
        result.append(model)

        model = PretrainedModelInfo(
            pretrained_model_name="nmt_en_zh_transformer24x6",
            location="https://api.ngc.nvidia.com/v2/models/nvidia/nemo/nmt_en_zh_transformer24x6/versions/1.5/files/en_zh_24x6.nemo",
            description="En->Zh translation model. See details here: https://ngc.nvidia.com/catalog/models/nvidia:nemo:nmt_en_zh_transformer24x6",
        )
        result.append(model)

        model = PretrainedModelInfo(
            pretrained_model_name="nmt_zh_en_transformer24x6",
            location="https://api.ngc.nvidia.com/v2/models/nvidia/nemo/nmt_zh_en_transformer24x6/versions/1.5/files/zh_en_24x6.nemo",
            description="Zh->En translation model. See details here: https://ngc.nvidia.com/catalog/models/nvidia:nemo:nmt_zh_en_transformer24x6",
        )
        result.append(model)

        return result<|MERGE_RESOLUTION|>--- conflicted
+++ resolved
@@ -146,7 +146,7 @@
                 decoder_vocab_file = (
                     self.register_artifact("decoder_tokenizer.vocab_file", cfg.encoder_tokenizer.get('vocab_file')),
                 )
-            self.setup_enc_dec_tokenizers(
+            encoder_tokenizer, decoder_tokenizer = self.setup_enc_dec_tokenizers(
                 encoder_tokenizer_library=self.encoder_tokenizer_library,
                 encoder_tokenizer_model=encoder_tokenizer_model,
                 encoder_bpe_dropout=cfg.encoder_tokenizer.get('bpe_dropout', 0.0)
@@ -156,15 +156,17 @@
                 encoder_r2l=cfg.encoder_tokenizer.get('r2l', False),
                 decoder_tokenizer_library=self.decoder_tokenizer_library,
                 encoder_tokenizer_vocab_file=encoder_vocab_file,
-                decoder_tokenizer_vocab_file=decoder_vocab_file,
                 decoder_tokenizer_model=decoder_tokenizer_model,
                 decoder_bpe_dropout=cfg.decoder_tokenizer.get('bpe_dropout', 0.0)
                 if cfg.decoder_tokenizer.get('bpe_dropout', 0.0) is not None
                 else 0.0,
                 decoder_model_name=cfg.decoder.get('model_name') if hasattr(cfg.decoder, 'model_name') else None,
                 decoder_r2l=cfg.decoder_tokenizer.get('r2l', False),
-                decoder_word_tokens=cfg.decoder_tokenizer.get('word_tokens'),
+                special_tokens=self.special_tokens,
+                encoder_sentencepiece_legacy=cfg.encoder_tokenizer.get('sentencepiece_legacy', False),
+                decoder_sentencepiece_legacy=cfg.encoder_tokenizer.get('sentencepiece_legacy', False),
             )
+            self.encoder_tokenizer, self.decoder_tokenizer = encoder_tokenizer, decoder_tokenizer
             if self.multilingual:
                 if isinstance(self.src_language, ListConfig) and isinstance(self.tgt_language, ListConfig):
                     raise ValueError(
@@ -187,57 +189,27 @@
                 else:
                     self.src_language = [self.src_language] * len(self.tgt_language)
 
-<<<<<<< HEAD
-                self.source_processor_list = []
-                self.target_processor_list = []
-                for src_lng, tgt_lng in zip(self.src_language, self.tgt_language):
-                    src_prcsr, tgt_prscr = self.setup_pre_and_post_processing_utils(src_lng, tgt_lng)
-                    self.source_processor_list.append(src_prcsr)
-                    self.target_processor_list.append(tgt_prscr)
+                (
+                    self.source_processor_list,
+                    self.target_processor_list,
+                    self.multilingual_ids,
+                ) = MTEncDecModel.setup_multilingual_ids_and_processors(
+                    self.src_language,
+                    self.tgt_language,
+                    self.encoder_tokenizer,
+                    self.encoder_tokenizer_library,
+                    self.decoder_tokenizer_library,
+                )
 
             else:
                 # After this call, the model will have  self.source_processor and self.target_processor objects
-                self.setup_pre_and_post_processing_utils(self.src_language, self.tgt_language)
+                self.source_processor, self.target_processor = MTEncDecModel.setup_pre_and_post_processing_utils(
+                    self.src_language, self.tgt_language, self.encoder_tokenizer_library, self.decoder_tokenizer_library
+                )
                 self.multilingual_ids = [None]
         self.use_decoder_tips = cfg.get('use_decoder_tips', False)
         if cfg.get('tgt_character_vocabulary') is None:
             self.tgt_character_vocabulary = None
-=======
-        encoder_tokenizer, decoder_tokenizer = MTEncDecModel.setup_enc_dec_tokenizers(
-            encoder_tokenizer_library=self.encoder_tokenizer_library,
-            encoder_tokenizer_model=encoder_tokenizer_model,
-            encoder_bpe_dropout=cfg.encoder_tokenizer.get('bpe_dropout', 0.0)
-            if cfg.encoder_tokenizer.get('bpe_dropout', 0.0) is not None
-            else 0.0,
-            encoder_model_name=cfg.encoder.get('model_name') if hasattr(cfg.encoder, 'model_name') else None,
-            encoder_r2l=cfg.encoder_tokenizer.get('r2l', False),
-            decoder_tokenizer_library=self.decoder_tokenizer_library,
-            encoder_tokenizer_vocab_file=encoder_vocab_file,
-            decoder_tokenizer_model=decoder_tokenizer_model,
-            decoder_bpe_dropout=cfg.decoder_tokenizer.get('bpe_dropout', 0.0)
-            if cfg.decoder_tokenizer.get('bpe_dropout', 0.0) is not None
-            else 0.0,
-            decoder_model_name=cfg.decoder.get('model_name') if hasattr(cfg.decoder, 'model_name') else None,
-            decoder_r2l=cfg.decoder_tokenizer.get('r2l', False),
-            special_tokens=self.special_tokens,
-            encoder_sentencepiece_legacy=cfg.encoder_tokenizer.get('sentencepiece_legacy', False),
-            decoder_sentencepiece_legacy=cfg.encoder_tokenizer.get('sentencepiece_legacy', False),
-        )
-        self.encoder_tokenizer, self.decoder_tokenizer = encoder_tokenizer, decoder_tokenizer
-
-        if self.multilingual:
-            (
-                self.source_processor_list,
-                self.target_processor_list,
-                self.multilingual_ids,
-            ) = MTEncDecModel.setup_multilingual_ids_and_processors(
-                self.src_language,
-                self.tgt_language,
-                self.encoder_tokenizer,
-                self.encoder_tokenizer_library,
-                self.decoder_tokenizer_library,
-            )
->>>>>>> d4adcd87
         else:
             self.tgt_character_vocabulary = load_character_vocabulary(
                 self.register_artifact(
@@ -677,13 +649,10 @@
         decoder_bpe_dropout=0.0,
         decoder_model_name=None,
         decoder_r2l=False,
-<<<<<<< HEAD
         decoder_word_tokens=None,
         decoder_tokenizer_vocab_file=None,
-=======
         encoder_sentencepiece_legacy=False,
         decoder_sentencepiece_legacy=False,
->>>>>>> d4adcd87
         special_tokens={},
     ):
 
@@ -715,11 +684,8 @@
             special_tokens=None,
             use_fast=False,
             r2l=decoder_r2l,
-<<<<<<< HEAD
-            word_tokens=decoder_word_tokens
-=======
+            word_tokens=decoder_word_tokens,
             legacy=decoder_sentencepiece_legacy,
->>>>>>> d4adcd87
         )
 
         # validate no token is negative for sentencepiece tokenizers
