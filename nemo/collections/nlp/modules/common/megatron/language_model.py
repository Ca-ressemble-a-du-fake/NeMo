# Copyright (c) 2022, NVIDIA CORPORATION.  All rights reserved.
#
# Licensed under the Apache License, Version 2.0 (the "License");
# you may not use this file except in compliance with the License.
# You may obtain a copy of the License at
#
#     http://www.apache.org/licenses/LICENSE-2.0
#
# Unless required by applicable law or agreed to in writing, software
# distributed under the License is distributed on an "AS IS" BASIS,
# WITHOUT WARRANTIES OR CONDITIONS OF ANY KIND, either express or implied.
# See the License for the specific language governing permissions and
# limitations under the License.

"""Transformer based language model."""
import torch

from nemo.collections.nlp.modules.common.megatron.layer_type import LayerType
from nemo.collections.nlp.modules.common.megatron.module import MegatronModule
from nemo.collections.nlp.modules.common.megatron.transformer import ParallelTransformer
from nemo.collections.nlp.modules.common.megatron.utils import (
    ApexGuardDefaults,
    get_linear_layer,
    init_method_normal,
    scaled_init_method_normal,
)

try:
    from apex.transformer import tensor_parallel
    from apex.transformer.enums import AttnMaskType

    HAVE_APEX = True
except (ImportError, ModuleNotFoundError):
    HAVE_APEX = False

    # fake missing classes with None attributes
    AttnMaskType = ApexGuardDefaults()
    LayerType = ApexGuardDefaults()


def get_language_model(
    hidden_size,
    ffn_hidden_size,
    num_layers,
    max_position_embeddings,
    num_tokentypes,
    add_pooler,
    vocab_size,
    num_attention_heads,
    encoder_attn_mask_type,
    apply_query_key_layer_scaling=True,
    kv_channels=None,
    init_method=None,
    scaled_init_method=None,
    add_decoder=False,
    decoder_attn_mask_type=AttnMaskType.causal,
    pre_process=True,
    post_process=True,
    init_method_std=0.02,
    use_cpu_initialization=False,
    hidden_dropout=0.1,
    precision=16,
    fp32_residual_connection=False,
    activations_checkpoint_method=None,
    activations_checkpoint_num_layers=1,
    layernorm_epsilon=1e-5,
    bias_gelu_fusion=True,
    masked_softmax_fusion=True,
    persist_layer_norm=False,
    openai_gelu=False,
    onnx_safe=False,
    megatron_legacy=False,
    activations_checkpoint_granularity=None,
    sequence_parallel=False,
    gradient_accumulation_fusion=False,
):
    """Build language model and return along with the key to save."""

    if kv_channels is None:
        assert (
            hidden_size % num_attention_heads == 0
        ), 'hidden_size must be divisible by num_attention_heads if kv_channels is None'
        kv_channels = hidden_size // num_attention_heads

    if init_method is None:
        init_method = init_method_normal(init_method_std)

    if scaled_init_method is None:
        scaled_init_method = scaled_init_method_normal(init_method_std, num_layers)

    # Language model.
    language_model = TransformerLanguageModel(
        init_method=init_method,
        output_layer_init_method=scaled_init_method,
        encoder_attn_mask_type=encoder_attn_mask_type,
        num_tokentypes=num_tokentypes,
        vocab_size=vocab_size,
        max_position_embeddings=max_position_embeddings,
        hidden_size=hidden_size,
        num_layers=num_layers,
        num_attention_heads=num_attention_heads,
        apply_query_key_layer_scaling=apply_query_key_layer_scaling,
        kv_channels=kv_channels,
        ffn_hidden_size=ffn_hidden_size,
        add_decoder=add_decoder,
        decoder_attn_mask_type=decoder_attn_mask_type,
        add_pooler=add_pooler,
        pre_process=pre_process,
        post_process=post_process,
        use_cpu_initialization=use_cpu_initialization,
        hidden_dropout=hidden_dropout,
        precision=precision,
        fp32_residual_connection=fp32_residual_connection,
        activations_checkpoint_method=activations_checkpoint_method,
        activations_checkpoint_num_layers=activations_checkpoint_num_layers,
        layernorm_epsilon=layernorm_epsilon,
        bias_gelu_fusion=bias_gelu_fusion,
        masked_softmax_fusion=masked_softmax_fusion,
        persist_layer_norm=persist_layer_norm,
        openai_gelu=openai_gelu,
        onnx_safe=onnx_safe,
        megatron_legacy=megatron_legacy,
        activations_checkpoint_granularity=activations_checkpoint_granularity,
        sequence_parallel=sequence_parallel,
        gradient_accumulation_fusion=gradient_accumulation_fusion,
    )
    # key used for checkpoints.
    language_model_key = 'language_model'

    return language_model, language_model_key


class Pooler(MegatronModule):
    """Pooler layer.

    Pool hidden states of a specific token (for example start of the
    sequence) and add a linear transformation followed by a tanh.

    Arguments:
        hidden_size: hidden size
        init_method: weight initialization method for the linear layer.
            bias is set to zero.
    """

    def __init__(self, hidden_size, init_method, sequence_parallel=False):
        super(Pooler, self).__init__()
        self.dense = get_linear_layer(hidden_size, hidden_size, init_method)
        self.sequence_parallel = sequence_parallel

    def forward(self, hidden_states, sequence_index=0):
        # hidden_states: [s, b, h] prompt_embeddings
        # sequence_index: index of the token to pool.

        # gather data along sequence dimensions
        # same pooler is run on all tensor parallel nodes
        if self.sequence_parallel:
            hidden_states = tensor_parallel.gather_from_sequence_parallel_region()

        pooled = hidden_states[:, sequence_index, :]
        pooled = self.dense(pooled)
        pooled = torch.tanh(pooled)
        return pooled


class Embedding(MegatronModule):
    """Language model embeddings.

    Arguments:
        hidden_size: hidden size
        vocab_size: vocabulary size
        max_sequence_length: maximum size of sequence. This
                             is used for positional embedding
        embedding_dropout_prob: dropout probability for embeddings
        init_method: weight initialization method
        num_tokentypes: size of the token-type embeddings. 0 value
                        will ignore this embedding
        use_cpu_initialization: whether to initialize the weights in CPU
        position_embedding_type: position embedding type determines whether we instantiate a learnable position embedding table.
    """

    def __init__(
        self,
        hidden_size,
        vocab_size,
        max_sequence_length,
        embedding_dropout_prob,
        init_method,
        num_tokentypes=0,
        use_cpu_initialization=False,
<<<<<<< HEAD
        add_position_embedding=True,
        fp32_residual_connection=False,
        sequence_parallel=False,
=======
        position_embedding_type='learned_absolute',
>>>>>>> b45436c5
    ):
        super(Embedding, self).__init__()

        self.hidden_size = hidden_size
        self.init_method = init_method
        self.num_tokentypes = num_tokentypes
        self.position_embedding_type = position_embedding_type

        # Word embeddings (parallel).
        self.word_embeddings = tensor_parallel.VocabParallelEmbedding(
            vocab_size, self.hidden_size, init_method=self.init_method, use_cpu_initialization=use_cpu_initialization,
        )
        self._word_embeddings_key = 'word_embeddings'

        if self.position_embedding_type == 'learned_absolute':
            # Position embedding (serial).
            self.position_embeddings = torch.nn.Embedding(max_sequence_length, self.hidden_size)
            self._position_embeddings_key = 'position_embeddings'
            # Initialize the position embeddings.
            self.init_method(self.position_embeddings.weight)

        # Token type embedding.
        # Add this as an optional field that can be added through
        # method call so we can load a pretrain model without
        # token types and add them as needed.
        self._tokentype_embeddings_key = 'tokentype_embeddings'
        if self.num_tokentypes > 0:
            self.tokentype_embeddings = torch.nn.Embedding(self.num_tokentypes, self.hidden_size)
            # Initialize the token-type embeddings.
            self.init_method(self.tokentype_embeddings.weight)
        else:
            self.tokentype_embeddings = None

        self.fp32_residual_connection = fp32_residual_connection
        self.sequence_parallel = sequence_parallel

        # Embeddings dropout
        self.embedding_dropout = torch.nn.Dropout(embedding_dropout_prob)

    def zero_parameters(self):
        """Zero out all parameters in embedding."""
        self.word_embeddings.weight.data.fill_(0)
        self.word_embeddings.weight.shared = True
        if self.position_embedding_type == 'learned_absolute':
            self.position_embeddings.weight.data.fill_(0)
            self.position_embeddings.weight.shared = True
        if self.num_tokentypes > 0:
            self.tokentype_embeddings.weight.data.fill_(0)
            self.tokentype_embeddings.weight.shared = True

    def add_tokentype_embeddings(self, num_tokentypes):
        """Add token-type embedding. This function is provided so we can add
        token-type embeddings in case the pretrained model does not have it.
        This allows us to load the model normally and then add this embedding.
        """
        if self.tokentype_embeddings is not None:
            raise Exception('tokentype embeddings is already initialized')
        if torch.distributed.get_rank() == 0:
            print('adding embedding for {} tokentypes'.format(num_tokentypes), flush=True)
        self.num_tokentypes = num_tokentypes
        self.tokentype_embeddings = torch.nn.Embedding(num_tokentypes, self.hidden_size)
        # Initialize the token-type embeddings.
        self.init_method(self.tokentype_embeddings.weight)

    def forward(self, input_ids, position_ids, token_type_ids=None):
        # Embeddings.
        words_embeddings = self.word_embeddings(input_ids)
        if self.position_embedding_type == 'learned_absolute':
            position_embeddings = self.position_embeddings(position_ids)
            embeddings = words_embeddings + position_embeddings
        else:
            embeddings = words_embeddings
        if token_type_ids is not None:
            assert self.tokentype_embeddings is not None
            embeddings = embeddings + self.tokentype_embeddings(token_type_ids)
        else:
            assert self.tokentype_embeddings is None

        # Data format change to avoid explicit tranposes : [b s h] --> [s b h].
        embeddings = embeddings.transpose(0, 1).contiguous()

        # If the input flag for fp32 residual connection is set, convert for float.
        if self.fp32_residual_connection:
            embeddings = embeddings.float()

        # Dropout.
        if self.sequence_parallel:
            embeddings = tensor_parallel.mappings.scatter_to_sequence_parallel_region(embeddings)
            with tensor_parallel.random.get_cuda_rng_tracker().fork():
                embeddings = self.embedding_dropout(embeddings)
        else:
            embeddings = self.embedding_dropout(embeddings)

        return embeddings

    def state_dict_for_save_checkpoint(self, destination=None, prefix='', keep_vars=False):
        """For easy load."""

        state_dict_ = {}
        state_dict_[self._word_embeddings_key] = self.word_embeddings.state_dict(destination, prefix, keep_vars)
        if self.position_embedding_type == 'learned_absolute':
            state_dict_[self._position_embeddings_key] = self.position_embeddings.state_dict(
                destination, prefix, keep_vars
            )
        if self.num_tokentypes > 0:
            state_dict_[self._tokentype_embeddings_key] = self.tokentype_embeddings.state_dict(
                destination, prefix, keep_vars
            )

        return state_dict_

    def load_state_dict(self, state_dict, strict=True):
        """Customized load."""

        # Word embedding.
        if self._word_embeddings_key in state_dict:
            state_dict_ = state_dict[self._word_embeddings_key]
        else:
            # for backward compatibility.
            state_dict_ = {}
            for key in state_dict.keys():
                if 'word_embeddings' in key:
                    state_dict_[key.split('word_embeddings.')[1]] = state_dict[key]
        self.word_embeddings.load_state_dict(state_dict_, strict=strict)

        if self.position_embedding_type == 'learned_absolute':
            # Position embedding.
            if self._position_embeddings_key in state_dict:
                state_dict_ = state_dict[self._position_embeddings_key]
            else:
                # for backward compatibility.
                state_dict_ = {}
                for key in state_dict.keys():
                    if 'position_embeddings' in key:
                        state_dict_[key.split('position_embeddings.')[1]] = state_dict[key]
            self.position_embeddings.load_state_dict(state_dict_, strict=strict)

        # Tokentype embedding.
        if self.num_tokentypes > 0:
            state_dict_ = {}
            if self._tokentype_embeddings_key in state_dict:
                state_dict_ = state_dict[self._tokentype_embeddings_key]
            else:
                # for backward compatibility.
                for key in state_dict.keys():
                    if 'tokentype_embeddings' in key:
                        state_dict_[key.split('tokentype_embeddings.')[1]] = state_dict[key]
            if len(state_dict_.keys()) > 0:
                self.tokentype_embeddings.load_state_dict(state_dict_, strict=strict)
            else:
                print(
                    '***WARNING*** expected tokentype embeddings in the ' 'checkpoint but could not find it',
                    flush=True,
                )


class TransformerLanguageModel(MegatronModule):
    """Transformer language model.

    Arguments:
        transformer_hparams: transformer hyperparameters
        vocab_size: vocabulary size
        max_sequence_length: maximum size of sequence. This
                             is used for positional embedding
        embedding_dropout_prob: dropout probability for embeddings
        num_tokentypes: size of the token-type embeddings. 0 value
                        will ignore this embedding
    """

    def __init__(
        self,
        init_method,
        output_layer_init_method,
        encoder_attn_mask_type,
        vocab_size,
        max_position_embeddings,
        hidden_size,
        ffn_hidden_size,
        num_layers,
        num_tokentypes,
        num_attention_heads,
        apply_query_key_layer_scaling=True,
        kv_channels=None,
        add_decoder=False,
        decoder_attn_mask_type=AttnMaskType.causal,
        add_pooler=False,
        pre_process=True,
        post_process=True,
        use_cpu_initialization=False,
        hidden_dropout=0.1,
        precision=16,
        fp32_residual_connection=False,
        activations_checkpoint_method=None,
        activations_checkpoint_num_layers=1,
        layernorm_epsilon=1e-5,
        bias_gelu_fusion=True,
        masked_softmax_fusion=True,
        persist_layer_norm=False,
        openai_gelu=False,
        onnx_safe=False,
        megatron_legacy=False,
        activations_checkpoint_granularity=None,
        sequence_parallel=False,
        gradient_accumulation_fusion=False,
    ):
        super(TransformerLanguageModel, self).__init__()

        self.pre_process = pre_process
        self.post_process = post_process
        self.hidden_size = hidden_size
        self.num_layers = num_layers
        self.vocab_size = vocab_size
        self.max_position_embeddings = max_position_embeddings
        self.num_tokentypes = num_tokentypes
        self.init_method = init_method
        self.encoder_attn_mask_type = encoder_attn_mask_type
        self.add_decoder = add_decoder
        self.decoder_attn_mask_type = decoder_attn_mask_type
        self.add_pooler = add_pooler
        self.hidden_dropout = hidden_dropout
        self.output_layer_init_method = output_layer_init_method

        if kv_channels is None:

            assert (
                hidden_size % num_attention_heads == 0
            ), 'hidden_size must be divisible by num_attention_heads if kv_channels is None'
            kv_channels = hidden_size // num_attention_heads

        # Embeddings.
        if self.pre_process:
            self.embedding = Embedding(
                hidden_size=self.hidden_size,
                vocab_size=self.vocab_size,
                max_sequence_length=self.max_position_embeddings,
                init_method=self.init_method,
                num_tokentypes=self.num_tokentypes,
                use_cpu_initialization=use_cpu_initialization,
                embedding_dropout_prob=self.hidden_dropout,
                sequence_parallel=sequence_parallel,
                fp32_residual_connection=fp32_residual_connection,
            )
            self._embedding_key = 'embedding'

        # Transformer.
        self.encoder = ParallelTransformer(
            init_method=self.init_method,
            output_layer_init_method=self.output_layer_init_method,
            num_layers=self.num_layers,
            hidden_size=self.hidden_size,
            num_attention_heads=num_attention_heads,
            apply_query_key_layer_scaling=apply_query_key_layer_scaling,
            kv_channels=kv_channels,
            ffn_hidden_size=ffn_hidden_size,
            self_attn_mask_type=self.encoder_attn_mask_type,
            pre_process=self.pre_process,
            post_process=self.post_process,
            precision=precision,
            fp32_residual_connection=fp32_residual_connection,
            activations_checkpoint_method=activations_checkpoint_method,
            activations_checkpoint_num_layers=activations_checkpoint_num_layers,
            layernorm_epsilon=layernorm_epsilon,
            hidden_dropout=hidden_dropout,
            use_cpu_initialization=use_cpu_initialization,
            bias_activation_fusion=bias_gelu_fusion,
            persist_layer_norm=persist_layer_norm,
            openai_gelu=openai_gelu,
            onnx_safe=onnx_safe,
            masked_softmax_fusion=masked_softmax_fusion,
            megatron_legacy=megatron_legacy,
            sequence_parallel=sequence_parallel,
            activations_checkpoint_granularity=activations_checkpoint_granularity,
            gradient_accumulation_fusion=gradient_accumulation_fusion,
        )
        self._encoder_key = 'encoder'

        # Decoder
        if self.add_decoder:
            self.decoder = ParallelTransformer(
                layer_type=LayerType.decoder,
                self_attn_mask_type=self.decoder_attn_mask_type,
                init_method=self.init_method,
                output_layer_init_method=self.output_layer_init_method,
                num_layers=self.num_layers,
                hidden_size=self.hidden_size,
                num_attention_heads=num_attention_heads,
                apply_query_key_layer_scaling=apply_query_key_layer_scaling,
                kv_channels=kv_channels,
                ffn_hidden_size=ffn_hidden_size,
                pre_process=self.pre_process,
                post_process=self.post_process,
                precision=precision,
                fp32_residual_connection=fp32_residual_connection,
                activations_checkpoint_method=activations_checkpoint_method,
                activations_checkpoint_num_layers=activations_checkpoint_num_layers,
                layernorm_epsilon=layernorm_epsilon,
                hidden_dropout=hidden_dropout,
                use_cpu_initialization=use_cpu_initialization,
                bias_activation_fusion=bias_gelu_fusion,
                persist_layer_norm=persist_layer_norm,
                openai_gelu=openai_gelu,
                onnx_safe=onnx_safe,
                masked_softmax_fusion=masked_softmax_fusion,
                megatron_legacy=megatron_legacy,
                sequence_parallel=sequence_parallel,
                activations_checkpoint_granularity=activations_checkpoint_granularity,
                gradient_accumulation_fusion=gradient_accumulation_fusion,
            )
            self._decoder_key = 'decoder'

        if self.post_process:
            # Pooler.
            if self.add_pooler:
                self.pooler = Pooler(self.hidden_size, self.init_method, sequence_parallel=sequence_parallel)
                self._pooler_key = 'pooler'

    def set_input_tensor(self, input_tensor):
        """ See megatron.model.transformer.set_input_tensor()"""
        # This is usually handled in schedules.py but some inference code still
        # gives us non-lists or None
        if not isinstance(input_tensor, list):
            input_tensor = [input_tensor]

        self.encoder.set_input_tensor(input_tensor[0])

    def forward(
        self,
        enc_input_ids,
        enc_position_ids,
        enc_attn_mask,
        dec_input_ids=None,
        dec_position_ids=None,
        dec_attn_mask=None,
        enc_dec_attn_mask=None,
        token_type_ids=None,
        layer_past=None,
        get_key_value=False,
        pooling_sequence_index=0,
        enc_hidden_states=None,
        output_enc_hidden_only=False,
        encoder_input=None,
        set_inference_key_value_memory=False,
        inference_max_sequence_len=None,
    ):
        # Embeddings.
        if self.pre_process and encoder_input is None:
            encoder_input = self.embedding(enc_input_ids, enc_position_ids, token_type_ids=token_type_ids)
        else:
            pass

        # encoder.
        if enc_hidden_states is None:
            encoder_output = self.encoder(
                encoder_input,
                enc_attn_mask,
                layer_past=layer_past,
                get_key_value=get_key_value,
                set_inference_key_value_memory=set_inference_key_value_memory,
                inference_max_sequence_len=inference_max_sequence_len,
            )
        else:
            encoder_output = enc_hidden_states.to(encoder_input.dtype)

        if self.post_process:
            if self.add_pooler:
                pooled_output = self.pooler(encoder_output, pooling_sequence_index)

        # output_enc_hidden_only refers to when we just need the encoder's
        # output. For example, it is helpful to compute
        # similarity between two sequences by average pooling
        if not self.add_decoder or output_enc_hidden_only:
            if self.add_pooler and self.post_process:
                return encoder_output, pooled_output
            else:
                return encoder_output

        # Decoder Embedding
        dec_embedding_output = self.embedding(dec_input_ids, dec_position_ids)
        # decoder
        decoder_output = self.decoder(
            dec_embedding_output,
            dec_attn_mask,
            layer_past=layer_past,
            get_key_value=get_key_value,
            encoder_output=encoder_output,
            enc_dec_attn_mask=enc_dec_attn_mask,
            set_inference_key_value_memory=set_inference_key_value_memory,
            inference_max_sequence_len=inference_max_sequence_len,
        )

        if self.add_pooler and self.post_process:
            return decoder_output, encoder_output, pooled_output
        else:
            return decoder_output, encoder_output

    def state_dict_for_save_checkpoint(self, destination=None, prefix='', keep_vars=False):
        """For easy load."""

        state_dict_ = {}
        if self.pre_process:
            state_dict_[self._embedding_key] = self.embedding.state_dict_for_save_checkpoint(
                destination, prefix, keep_vars
            )

        state_dict_[self._encoder_key] = self.encoder.state_dict_for_save_checkpoint(destination, prefix, keep_vars)
        if self.post_process:
            if self.add_pooler:
                state_dict_[self._pooler_key] = self.pooler.state_dict_for_save_checkpoint(
                    destination, prefix, keep_vars
                )
        if self.add_decoder:
            state_dict_[self._decoder_key] = self.decoder.state_dict_for_save_checkpoint(
                destination, prefix, keep_vars
            )

        return state_dict_

    def load_state_dict(self, state_dict, strict=True):
        """Customized load."""

        # Embedding.
        if self.pre_process:
            if self._embedding_key in state_dict:
                state_dict_ = state_dict[self._embedding_key]
            else:
                # for backward compatibility.
                state_dict_ = {}
                for key in state_dict.keys():
                    if '_embeddings' in key:
                        state_dict_[key] = state_dict[key]
            self.embedding.load_state_dict(state_dict_, strict=strict)

        # Encoder.
        if self._encoder_key in state_dict:
            state_dict_ = state_dict[self._encoder_key]

        # for backward compatibility.
        elif 'transformer' in state_dict:
            state_dict_ = state_dict['transformer']
        else:
            # for backward compatibility.
            state_dict_ = {}
            for key in state_dict.keys():
                if 'transformer.' in key:
                    state_dict_[key.split('transformer.')[1]] = state_dict[key]

        # for backward compatibility.
        state_dict_self_attention = {}
        for key in state_dict_.keys():
            if '.attention.' in key:
                state_dict_self_attention[key.replace(".attention.", ".self_attention.")] = state_dict_[key]
            else:
                state_dict_self_attention[key] = state_dict_[key]
        state_dict_ = state_dict_self_attention

        self.encoder.load_state_dict(state_dict_, strict=strict)

        if self.post_process:
            # pooler
            if self.add_pooler:
                assert 'pooler' in state_dict, 'could not find data for pooler in the checkpoint'
                self.pooler.load_state_dict(state_dict[self._pooler_key], strict=strict)
        # decoder
        if self.add_decoder:
            assert 'decoder' in state_dict, 'could not find data for pooler in the checkpoint'
            self.decoder.load_state_dict(state_dict[self._decoder_key], strict=strict)<|MERGE_RESOLUTION|>--- conflicted
+++ resolved
@@ -187,13 +187,9 @@
         init_method,
         num_tokentypes=0,
         use_cpu_initialization=False,
-<<<<<<< HEAD
-        add_position_embedding=True,
         fp32_residual_connection=False,
         sequence_parallel=False,
-=======
         position_embedding_type='learned_absolute',
->>>>>>> b45436c5
     ):
         super(Embedding, self).__init__()
 
