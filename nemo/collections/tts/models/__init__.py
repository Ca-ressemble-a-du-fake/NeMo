# Copyright (c) 2020, NVIDIA CORPORATION.  All rights reserved.
#
# Licensed under the Apache License, Version 2.0 (the "License");
# you may not use this file except in compliance with the License.
# You may obtain a copy of the License at
#
#     http://www.apache.org/licenses/LICENSE-2.0
#
# Unless required by applicable law or agreed to in writing, software
# distributed under the License is distributed on an "AS IS" BASIS,
# WITHOUT WARRANTIES OR CONDITIONS OF ANY KIND, either express or implied.
# See the License for the specific language governing permissions and
# limitations under the License.

from nemo.collections.tts.models.aligner import AlignerModel
from nemo.collections.tts.models.fastpitch import FastPitchModel
from nemo.collections.tts.models.hifigan import HifiGanModel
from nemo.collections.tts.models.mixer_tts import MixerTTSModel
from nemo.collections.tts.models.radtts import RadTTSModel
from nemo.collections.tts.models.tacotron2 import Tacotron2Model
from nemo.collections.tts.models.two_stages import GriffinLimModel, MelPsuedoInverseModel, TwoStagesModel
from nemo.collections.tts.models.univnet import UnivNetModel
from nemo.collections.tts.models.waveglow import WaveGlowModel

__all__ = [
    "AlignerModel",
    "FastPitchModel",
    "GriffinLimModel",
    "HifiGanModel",
    "MelPsuedoInverseModel",
    "MixerTTSModel",
<<<<<<< HEAD
    "VitsModel",
    "UnivNetModel",
    "VitsModel",
=======
>>>>>>> 8184beab
    "RadTTSModel",
    "Tacotron2Model",
    "TwoStagesModel",
    "UnivNetModel",
    "WaveGlowModel",
]<|MERGE_RESOLUTION|>--- conflicted
+++ resolved
@@ -20,6 +20,7 @@
 from nemo.collections.tts.models.tacotron2 import Tacotron2Model
 from nemo.collections.tts.models.two_stages import GriffinLimModel, MelPsuedoInverseModel, TwoStagesModel
 from nemo.collections.tts.models.univnet import UnivNetModel
+from nemo.collections.tts.models.vits import VitsModel
 from nemo.collections.tts.models.waveglow import WaveGlowModel
 
 __all__ = [
@@ -29,15 +30,10 @@
     "HifiGanModel",
     "MelPsuedoInverseModel",
     "MixerTTSModel",
-<<<<<<< HEAD
-    "VitsModel",
-    "UnivNetModel",
-    "VitsModel",
-=======
->>>>>>> 8184beab
     "RadTTSModel",
     "Tacotron2Model",
     "TwoStagesModel",
     "UnivNetModel",
+    "VitsModel",
     "WaveGlowModel",
 ]