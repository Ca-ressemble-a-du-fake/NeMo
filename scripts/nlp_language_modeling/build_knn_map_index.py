--- conflicted
+++ resolved
@@ -183,14 +183,11 @@
     shard_id: int,
     total_shards: int,
 ):
-<<<<<<< HEAD
-=======
     """
     This function takes chunked tokens from the retrieval dataset and map it back to text.
     In stage 1, it divides the total work into `total_shards`, and process only at the `shard_id`.  
     If the stage is None, it process all the chunks.
     """
->>>>>>> 6eba3688
     total_chunks = ds.chunks
     start = 0
     threshold = 0
