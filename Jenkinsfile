pipeline {
  agent {
        docker {
      image 'nvcr.io/nvidia/pytorch:22.09-py3'
      args '--device=/dev/nvidia0 --gpus all -e TRANSFORMERS_OFFLINE=0 --user 0:128 -v /home/TestData:/home/TestData -v $HOME/.cache:/root/.cache --shm-size=8g'
        }
  }
  options {
    timeout(time: 2, unit: 'HOURS')
    disableConcurrentBuilds(abortPrevious: true)
  }

  stages {

    stage('Add git safe directory'){
      steps{
        sh 'git config --global --add safe.directory /var/lib/jenkins/workspace/NeMo_$GIT_BRANCH'
        sh 'git config --global --add safe.directory /raid/JenkinsWorkDir/workspace/NeMo_$GIT_BRANCH'
      }
    }

    stage('nvidia-smi'){
      steps{
        sh 'nvidia-smi'
      }
    }

    stage('Transformers Offline') {
      steps{
        sh 'echo "TRANSFORMERS_OFFLINE="${TRANSFORMERS_OFFLINE}'
      }
    }

    stage('PyTorch version') {
      steps {
        sh 'python -c "import torch; print(torch.__version__)"'
        sh 'python -c "import torchvision; print(torchvision.__version__)"'
      }
    }

    stage('Install test requirements') {
      steps {
        sh 'apt-get update && apt-get install -y bc && pip install -r requirements/requirements_test.txt'
      }
    }

    stage('Code formatting checks') {
      steps {
        sh 'python setup.py style'
      }
    }

    stage('Copyright Headers check') {
      steps {
        sh 'python tests/check_copyright_header.py --dir .'
      }
    }

    // Removed `torch_tts` install option from NeMo>=1.7.0
    // Will add test back if/when we decide to support it again
    // stage('Torch TTS unit tests') {
    //   when {
    //     anyOf {
    //       branch 'r1.9.0'
    //       changeRequest target: 'r1.9.0'
    //     }
    //   }
    //   steps {
    //     sh 'pip install ".[torch_tts]"'
    //     sh 'pip list'
    //     sh 'test $(pip list | grep -c lightning) -eq 0'
    //     sh 'test $(pip list | grep -c omegaconf) -eq 0'
    //     sh 'test $(pip list | grep -c hydra) -eq 0'
    //     sh 'pytest -m "torch_tts" --cpu tests/collections/tts/test_torch_tts.py --relax_numba_compat'
    //   }
    // }

    stage('NeMo Installation') {
      steps {
        sh './reinstall.sh release'
      }
    }

    // TODO: remove this when PTL updates their torchtext import logic
    stage('Remove torchtext from PTL Imports') {
      steps {
        sh "sed -i 's/_module_available(\"torchtext\")/False/g' /opt/conda/lib/python3.8/site-packages/pytorch_lightning/utilities/imports.py"
        sh "cat /opt/conda/lib/python3.8/site-packages/pytorch_lightning/utilities/imports.py"
      }
    }

    stage('PyTorch Lightning version') {
      steps {
        sh 'python -c "import pytorch_lightning; print(pytorch_lightning.__version__)"'
      }
    }

    stage('PyTorch Lightning DDP Checks') {
      steps {
        sh 'CUDA_VISIBLE_DEVICES="0,1" python "tests/core_ptl/check_for_ranks.py"'
      }
    }

    stage('Basic Import Checks') {
      steps {
        sh 'python -c "import nemo.collections.asr as nemo_asr"'
        sh 'python -c "import nemo.collections.nlp as nemo_nlp"'
        sh 'python -c "import nemo.collections.tts as nemo_tts"'
      }
    }
    stage('L0: Unit Tests GPU') {
      steps {
        sh 'NEMO_NUMBA_MINVER=0.53 pytest -m "not pleasefixme and not torch_tts" --with_downloads'
      }
    }

    stage('L0: Unit Tests CPU') {
      when {
        anyOf {
          branch 'r1.9.0'
          changeRequest target: 'r1.9.0'
        }
      }
      steps {
        sh 'CUDA_VISIBLE_DEVICES="" NEMO_NUMBA_MINVER=0.53 pytest -m "not pleasefixme" --cpu --with_downloads --relax_numba_compat'
      }
    }

    stage('L0: Unit Tests Speech Dataset Processor') {
      when {
        anyOf {
          branch 'main'
          changeRequest target: 'main'
        }
      }
      steps {
        sh 'pip install -r tools/speech_dataset_processor/requirements.txt'
        sh 'cd tools/speech_dataset_processor && CUDA_VISIBLE_DEVICES="" pytest tests -m "not pleasefixme"'
      }
    }

    stage('L0: TN/ITN Tests CPU') {
      when {
        anyOf {
          branch 'r1.9.0'
          changeRequest target: 'r1.9.0'
        }
      }
      failFast true
      parallel {
        stage('En TN grammars') {
          steps {
            sh 'CUDA_VISIBLE_DEVICES="" python nemo_text_processing/text_normalization/normalize.py --text="1" --cache_dir /home/TestData/nlp/text_norm/ci/grammars/7-29-22'
          }
        }
        stage('En ITN grammars') {
          steps {
            sh 'CUDA_VISIBLE_DEVICES="" python nemo_text_processing/inverse_text_normalization/inverse_normalize.py --language en --text="twenty" --cache_dir /home/TestData/nlp/text_norm/ci/grammars/7-29-22'
          }
        }
        stage('Test En non-deterministic TN & Run all En TN/ITN tests (restore grammars from cache)') {
          steps {
            sh 'CUDA_VISIBLE_DEVICES="" python nemo_text_processing/text_normalization/normalize_with_audio.py --text "\$.01" --n_tagged 2 --cache_dir /home/TestData/nlp/text_norm/ci/grammars/7-29-22'
            sh 'CUDA_VISIBLE_DEVICES="" pytest tests/nemo_text_processing/en/ -m "not pleasefixme" --cpu --tn_cache_dir /home/TestData/nlp/text_norm/ci/grammars/7-29-22'
          }
        }
        stage('Test En Hybrid TN') {
          steps {
            sh 'CUDA_VISIBLE_DEVICES="" python nemo_text_processing/hybrid/wfst_lm_rescoring.py --data /home/TestData/nlp/text_norm/hybrid_tn/test.txt --regenerate_pkl --cache_dir /home/TestData/nlp/text_norm/ci/grammars/7-29-22 | grep "all_correct: True" || exit 1'
          }
        }
      }
    }

    stage('L2: NeMo text processing') {
      when {
        anyOf {
          branch 'r1.9.0'
          changeRequest target: 'r1.9.0'
        }
      }
      failFast true
      parallel {
        stage('L2: Eng TN') {
          steps {
            sh 'cd tools/text_processing_deployment && python pynini_export.py --output=/home/TestData/nlp/text_norm/output/ --grammars=tn_grammars --cache_dir /home/TestData/nlp/text_norm/ci/grammars/7-29-22 --language=en && ls -R /home/TestData/nlp/text_norm/output/ && echo ".far files created "|| exit 1'
            sh 'cd nemo_text_processing/text_normalization/ &&  python normalize.py --input_file=/home/TestData/nlp/text_norm/ci/test.txt --input_case="lower_cased" --language=en --output_file=/home/TestData/nlp/text_norm/output/test.pynini.txt --verbose'
            sh 'cat /home/TestData/nlp/text_norm/output/test.pynini.txt'
            sh 'cmp --silent /home/TestData/nlp/text_norm/output/test.pynini.txt /home/TestData/nlp/text_norm/ci/test_goal_py_05-25.txt || exit 1'
            sh 'rm -rf /home/TestData/nlp/text_norm/output/*'
          }
        }

        stage('L2: Eng ITN export') {
          steps {
            sh 'cd tools/text_processing_deployment && python pynini_export.py --output=/home/TestData/nlp/text_denorm/output/ --grammars=itn_grammars --cache_dir /home/TestData/nlp/text_norm/ci/grammars/7-29-22 --language=en && ls -R /home/TestData/nlp/text_denorm/output/ && echo ".far files created "|| exit 1'
            sh 'cd nemo_text_processing/inverse_text_normalization/ &&  python inverse_normalize.py --input_file=/home/TestData/nlp/text_denorm/ci/test.txt --language=en --output_file=/home/TestData/nlp/text_denorm/output/test.pynini.txt --verbose'
            sh 'cmp --silent /home/TestData/nlp/text_denorm/output/test.pynini.txt /home/TestData/nlp/text_denorm/ci/test_goal_py.txt || exit 1'
            sh 'rm -rf /home/TestData/nlp/text_denorm/output/*'
          }
        }
        stage('L2: TN with Audio (audio and raw text)') {
          steps {
            sh 'cd nemo_text_processing/text_normalization && \
            python normalize_with_audio.py --language=en --cache_dir /home/TestData/nlp/text_norm/ci/grammars/7-29-22 --text "The total amounts to \\$4.76." \
            --audio_data /home/TestData/nlp/text_norm/audio_based/audio.wav | tail -n2 | head -n1 > /tmp/out_raw.txt 2>&1 && \
            cmp --silent /tmp/out_raw.txt /home/TestData/nlp/text_norm/audio_based/result.txt || exit 1'
          }
        }
        stage('L2: TN with Audio (audio and text file)') {
          steps {
            sh 'cd nemo_text_processing/text_normalization && \
            python normalize_with_audio.py --language=en --cache_dir /home/TestData/nlp/text_norm/ci/grammars/7-29-22 --text /home/TestData/nlp/text_norm/audio_based/text.txt \
            --audio_data /home/TestData/nlp/text_norm/audio_based/audio.wav | tail -n2 | head -n1 > /tmp/out_file.txt 2>&1 && \
            cmp --silent /tmp/out_file.txt /home/TestData/nlp/text_norm/audio_based/result.txt || exit 1'
          }
        }
        stage('L2: TN with Audio (manifest)') {
          steps {
            sh 'cd nemo_text_processing/text_normalization && \
            python normalize_with_audio.py --language=en --audio_data /home/TestData/nlp/text_norm/audio_based/manifest.json --n_tagged=120 --cache_dir /home/TestData/nlp/text_norm/ci/grammars/7-29-22'
          }
        }
      }
    }

    stage('L2: ASR dev run') {
      when {
        anyOf {
          branch 'r1.9.0'
          changeRequest target: 'r1.9.0'
        }
      }
      failFast true
      parallel {
        stage('Speech to Text') {
          steps {
            sh 'python examples/asr/asr_ctc/speech_to_text_ctc.py \
            model.train_ds.manifest_filepath=/home/TestData/an4_dataset/an4_train.json \
            model.validation_ds.manifest_filepath=/home/TestData/an4_dataset/an4_val.json \
            trainer.devices=[0] \
            trainer.accelerator="gpu" \
            +trainer.fast_dev_run=True \
            exp_manager.exp_dir=examples/asr/speech_to_text_results'
            sh 'rm -rf examples/asr/speech_to_text_results'
          }
        }
<<<<<<< HEAD
      }
    }

    // We have no integration tests, please enable this when one is added
    // stage('L0: Integration Tests GPU') {
    //   steps {
    //     sh 'pytest -s -m "integration and not skipduringci and not pleasefixme"'
    //   }
    // }

    // stage('L0: Integration Tests CPU') {
    //   when {
    //     anyOf{
    //       branch 'r1.9.0'
    //       changeRequest target: 'r1.9.0'
    //     }
    //   }
    //   steps {
    //     sh 'pytest -s -m "integration and not pleasefixme" --cpu'
    //   }
    // }

    // We have no system tests, please enable this when one is added
    // stage('L1: System Tests GPU') {
    //   steps {
    //     sh 'pytest -m "system and not skipduringci and not pleasefixme"'
    //   }
    // }

    // stage('L1: System Tests CPU') {
    //   when {
    //     anyOf{
    //       branch 'dev
    //       changeRequest target: 'r1.9.0'
    //     }
    //   }
    //   steps {
    //     sh 'pytest -m "system and not pleasefixme" --cpu'
    //   }
    // }

    stage('L2: ASR dev run') {
      when {
        anyOf {
          branch 'r1.9.0'
          changeRequest target: 'r1.9.0'
        }
      }
      failFast true
      parallel {
        stage('Speech to Text') {
=======

        stage('Speech to Text EMA') {
>>>>>>> 69f71524
          steps {
            sh 'python examples/asr/asr_ctc/speech_to_text_ctc.py \
            model.train_ds.manifest_filepath=/home/TestData/an4_dataset/an4_train.json \
            model.validation_ds.manifest_filepath=/home/TestData/an4_dataset/an4_val.json \
            trainer.devices=2 \
            trainer.accelerator="gpu" \
            +trainer.fast_dev_run=True \
            +exp_manager.ema.enable=True \
            exp_manager.exp_dir=examples/asr/speech_to_text_results'
            sh 'rm -rf examples/asr/speech_to_text_results'
          }
        }

        stage('L2: Speech to Text WPE - CitriNet') {
          steps {
            sh 'python examples/asr/asr_ctc/speech_to_text_ctc_bpe.py \
            --config-path="../conf/citrinet/" --config-name="config_bpe" \
            model.train_ds.manifest_filepath=/home/TestData/an4_dataset/an4_train.json \
            model.validation_ds.manifest_filepath=/home/TestData/an4_dataset/an4_val.json \
            model.tokenizer.dir="/home/TestData/asr_tokenizers/an4_wpe_128/" \
            model.tokenizer.type="wpe" \
            trainer.devices=[1] \
            trainer.accelerator="gpu" \
            +trainer.fast_dev_run=True \
            exp_manager.exp_dir=examples/asr/speech_to_text_wpe_results'
            sh 'rm -rf examples/asr/speech_to_text_wpe_results'
          }
        }

        stage('L2: Speech Pre-training - CitriNet') {
          steps {
            sh 'python examples/asr/speech_pretraining/speech_pre_training.py \
            --config-path="../conf/ssl/citrinet/" --config-name="citrinet_ssl_ci" \
            model.train_ds.manifest_filepath=/home/TestData/an4_dataset/an4_train.json \
            model.validation_ds.manifest_filepath=/home/TestData/an4_dataset/an4_val.json \
            trainer.devices=[1] \
            trainer.accelerator="gpu" \
            +trainer.fast_dev_run=True \
            exp_manager.exp_dir=examples/asr/speech_pre_training_results'
            sh 'rm -rf examples/asr/speech_pre_training_results'
          }
        }

        stage('L2: Speech Pre-training - Wav2Vec') {
          steps {
            sh 'python examples/asr/speech_pretraining/speech_pre_training.py \
            --config-path="../conf/ssl/wav2vec/" --config-name="wav2vec_ci" \
            model.train_ds.manifest_filepath=/home/TestData/an4_dataset/an4_train.json \
            model.validation_ds.manifest_filepath=/home/TestData/an4_dataset/an4_val.json \
            trainer.devices=[1] \
            trainer.accelerator="gpu" \
            +trainer.fast_dev_run=True \
            exp_manager.exp_dir=examples/asr/speech_pre_training_results'
            sh 'rm -rf examples/asr/speech_pre_training_results'
          }
        }

        stage('L2: Speech to Text WPE - Conformer') {
          steps {
            sh 'python examples/asr/asr_ctc/speech_to_text_ctc_bpe.py \
            --config-path="../conf/conformer" --config-name="conformer_ctc_bpe" \
            model.train_ds.manifest_filepath=/home/TestData/an4_dataset/an4_train.json \
            model.validation_ds.manifest_filepath=/home/TestData/an4_dataset/an4_val.json \
            model.tokenizer.dir="/home/TestData/asr_tokenizers/an4_wpe_128/" \
            model.tokenizer.type="wpe" \
            model.train_ds.batch_size=4 \
            model.validation_ds.batch_size=4 \
            trainer.devices=[1] \
            trainer.accelerator="gpu" \
            +trainer.fast_dev_run=True \
            exp_manager.exp_dir=examples/asr/speech_to_text_wpe_conformer_results'
            sh 'rm -rf examples/asr/speech_to_text_wpe_conformer_results'
          }
        }
      }
    }

    stage('L2: ASR dev run - part two') {
      when {
        anyOf {
          branch 'main'
          changeRequest target: 'main'
        }
      }
      failFast true
      parallel {
        stage('L2: Speech to Text WPE - Squeezeformer') {
          steps {
            sh 'python examples/asr/asr_ctc/speech_to_text_ctc_bpe.py \
            --config-path="../conf/squeezeformer" --config-name="squeezeformer_ctc_bpe" \
            model.train_ds.manifest_filepath=/home/TestData/an4_dataset/an4_train.json \
            model.validation_ds.manifest_filepath=/home/TestData/an4_dataset/an4_val.json \
            model.tokenizer.dir="/home/TestData/asr_tokenizers/an4_wpe_128/" \
            model.tokenizer.type="wpe" \
            model.encoder.d_model=144 \
            model.train_ds.batch_size=4 \
            model.validation_ds.batch_size=4 \
            trainer.devices=[0] \
            trainer.accelerator="gpu" \
            +trainer.fast_dev_run=True \
            exp_manager.exp_dir=examples/asr/speech_to_text_wpe_squeezeformer_results'
            sh 'rm -rf examples/asr/speech_to_text_wpe_squeezeformer_results'
          }
        }
      }
    }


    stage('L2: Speaker dev run') {
      when {
        anyOf {
          branch 'r1.9.0'
          changeRequest target: 'r1.9.0'
        }
      }
      failFast true
      parallel {

        stage('Speaker Recognition') {
          steps {
            sh 'python examples/speaker_tasks/recognition/speaker_reco.py \
            model.train_ds.batch_size=10 \
            model.validation_ds.batch_size=2 \
            model.train_ds.manifest_filepath=/home/TestData/an4_speaker/train.json \
            model.validation_ds.manifest_filepath=/home/TestData/an4_speaker/dev.json \
            trainer.devices=[1] \
            trainer.accelerator="gpu" \
            +trainer.fast_dev_run=True \
            exp_manager.exp_dir=examples/speaker_tasks/recognition/speaker_recognition_results'
            sh 'rm -rf examples/speaker_tasks/recognition/speaker_recognition_results'
          }
        }

        stage('Speaker Diarization') {
          steps {
            sh 'python examples/speaker_tasks/diarization/neural_diarizer/multiscale_diar_decoder.py \
            model.diarizer.speaker_embeddings.model_path=titanet_large \
            model.train_ds.batch_size=5 \
            model.validation_ds.batch_size=5 \
            model.train_ds.emb_dir=examples/speaker_tasks/diarization/speaker_diarization_results \
            model.validation_ds.emb_dir=examples/speaker_tasks/diarization/speaker_diarization_results \
            model.train_ds.manifest_filepath=/home/TestData/an4_diarizer/simulated_train/msdd_data.50step.json \
            model.validation_ds.manifest_filepath=/home/TestData/an4_diarizer/simulated_valid/msdd_data.50step.json \
            trainer.devices=[1] \
            trainer.accelerator="gpu" \
            +trainer.fast_dev_run=True \
            exp_manager.exp_dir=examples/speaker_tasks/diarization/speaker_diarization_results'
            sh 'rm -rf examples/speaker_tasks/diarization/speaker_diarization_results'
          }
        }

        stage('Speech to Label') {
          steps {
            sh 'python examples/asr/speech_classification/speech_to_label.py \
            model.train_ds.manifest_filepath=/home/TestData/speech_commands/train_manifest.json \
            model.validation_ds.manifest_filepath=/home/TestData/speech_commands/test_manifest.json \
            model.test_ds.manifest_filepath=/home/TestData/speech_commands/test_manifest.json \
            trainer.devices=[1] \
            trainer.accelerator="gpu" \
            +trainer.fast_dev_run=True \
            model.preprocessor._target_=nemo.collections.asr.modules.AudioToMelSpectrogramPreprocessor \
            ~model.preprocessor.window_size \
            ~model.preprocessor.window_stride \
            ~model.preprocessor.window \
            ~model.preprocessor.n_mels \
            ~model.preprocessor.n_mfcc \
            ~model.preprocessor.n_fft \
            exp_manager.exp_dir=examples/asr/speech_to_label_results'
            sh 'rm -rf examples/asr/speech_to_label_results'
          }
        }

        stage('Speaker Diarization with ASR Inference') {
          steps {
            sh 'python examples/speaker_tasks/diarization/clustering_diarizer/offline_diar_with_asr_infer.py \
	        diarizer.manifest_filepath=/home/TestData/an4_diarizer/an4_manifest.json \
            diarizer.speaker_embeddings.model_path=/home/TestData/an4_diarizer/spkr.nemo \
            diarizer.speaker_embeddings.parameters.save_embeddings=True \
            diarizer.speaker_embeddings.parameters.window_length_in_sec=[1.5] \
            diarizer.speaker_embeddings.parameters.shift_length_in_sec=[0.75] \
            diarizer.speaker_embeddings.parameters.multiscale_weights=[1.0] \
            diarizer.asr.model_path=QuartzNet15x5Base-En \
            diarizer.asr.parameters.asr_based_vad=True \
            diarizer.out_dir=examples/speaker_tasks/diarization/speaker_diarization_asr_results'
            sh 'rm -rf examples/speaker_tasks/diarization/speaker_diarization_asr_results'
          }
        }

        stage('Clustering Diarizer Inference') {
          steps {
            sh 'python examples/speaker_tasks/diarization/clustering_diarizer/offline_diar_infer.py \
	        diarizer.manifest_filepath=/home/TestData/an4_diarizer/an4_manifest.json \
            diarizer.speaker_embeddings.model_path=/home/TestData/an4_diarizer/spkr.nemo \
            diarizer.speaker_embeddings.parameters.save_embeddings=True \
            diarizer.speaker_embeddings.parameters.window_length_in_sec=1.5 \
            diarizer.speaker_embeddings.parameters.shift_length_in_sec=0.75 \
            diarizer.speaker_embeddings.parameters.multiscale_weights=null \
            diarizer.vad.model_path=/home/TestData/an4_diarizer/MatchboxNet_VAD_3x2.nemo \
            diarizer.out_dir=examples/speaker_tasks/diarization/clustering_diarizer_results'
            sh 'rm -rf examples/speaker_tasks/diarization/clustering_diarizer_results'
          }
        }

        stage('Neural Diarizer Inference') {
          steps {
            sh 'python examples/speaker_tasks/diarization/neural_diarizer/multiscale_diar_decoder_infer.py \
            diarizer.manifest_filepath=/home/TestData/an4_diarizer/an4_manifest.json \
            diarizer.msdd_model.model_path=/home/TestData/an4_diarizer/diar_msdd_telephonic.nemo \
            diarizer.speaker_embeddings.parameters.save_embeddings=True \
            diarizer.vad.model_path=/home/TestData/an4_diarizer/MatchboxNet_VAD_3x2.nemo \
            diarizer.out_dir=examples/speaker_tasks/diarization/neural_diarizer_results'
            sh 'rm -rf examples/speaker_tasks/diarization/neural_diarizer_results'
          }
        }

        stage('Multispeaker ASR Data Simulation') {
          steps {
            sh 'python tools/speech_data_simulator/multispeaker_simulator.py \
            --config-path=conf --config-name=data_simulator.yaml \
            data_simulator.random_seed=42 \
            data_simulator.manifest_filepath=/home/TestData/LibriSpeechShort/dev-clean-align-short.json \
            data_simulator.outputs.output_dir=./test_simulator \
            data_simulator.session_config.num_sessions=2 \
            data_simulator.session_config.session_length=60'
            sh 'rm -rf ./test_simulator'
          }
        }
      }
    }
    // TODO: Enable test after 21.08 container is used.
    // stage('L2: ASR DALI dev run') {
    //   when {
    //     anyOf {
    //       branch 'r1.9.0'
    //       changeRequest target: 'r1.9.0'
    //     }
    //   }
    //   failFast true
    //   parallel {
    //     stage('Speech to Text - DALI AudioToMelSpectrogramPreprocessor') {
    //       steps {
    //         sh 'python examples/asr/asr_ctc/speech_to_text_ctc.py \
    //         model.train_ds.manifest_filepath=/home/TestData/an4_dataset/an4_train.json \
    //         +model.train_ds.use_dali=True \
    //         model.validation_ds.manifest_filepath=/home/TestData/an4_dataset/an4_val.json \
    //         +model.validation_ds.use_dali=True \
    //         trainer.devices=[0] \
    //         trainer.accelerator="gpu" \
    //         +trainer.fast_dev_run=True \
    //         exp_manager.exp_dir=examples/asr/speech_to_text_results'
    //         sh 'rm -rf examples/asr/speech_to_text_results'
    //       }
    //     }
    //    stage('Speech to Text BPE - DALI AudioToMelSpectrogramPreprocessor') {
    //       steps {
    //         sh 'python examples/asr/asr_ctc/speech_to_text_bpe.py \
    //         --config-path="../conf/citrinet/" --config-name="config_bpe" \
    //         model.tokenizer.dir="/home/TestData/asr_tokenizers/an4_wpe_128/" \
    //         model.tokenizer.type="wpe" \
    //         model.train_ds.manifest_filepath=/home/TestData/an4_dataset/an4_train.json \
    //         +model.train_ds.use_dali=True \
    //         model.validation_ds.manifest_filepath=/home/TestData/an4_dataset/an4_val.json \
    //         +model.validation_ds.use_dali=True \
    // 	       trainer.devices=[0] \
    //         trainer.accelerator="gpu" \
    //         +trainer.fast_dev_run=True \
    //         exp_manager.exp_dir=examples/asr/speech_to_text_wpe_results'
    //         sh 'rm -rf examples/asr/speech_to_text_wpe_results'
    //       }
    //     }
    //     // TODO: This would fail due to an unnecessary torchaudio import.
    //     //       To be enabled once torchaudio is available in the container used for CI
    //     // stage('Speech to Text - DALI AudioToMFCCPreprocessor') {
    //     //   steps {
    //     //     sh 'python examples/asr/asr_ctc/speech_to_text_ctc.py \
    //     //     model.train_ds.manifest_filepath=/home/TestData/an4_dataset/an4_train.json \
    //     //     +model.train_ds.use_dali=True \
    //     //     model.validation_ds.manifest_filepath=/home/TestData/an4_dataset/an4_val.json \
    //     //     +model.validation_ds.use_dali=True \
    //     //     model.preprocessor._target_=nemo.collections.asr.modules.AudioToMFCCPreprocessor \
    //     //     ~model.preprocessor.normalize \
    //     //     ~model.preprocessor.features \
    //     //     ~model.preprocessor.frame_splicing \
    //     //     ~model.preprocessor.dither \
    //     //     ~model.preprocessor.stft_conv \
    //     //     +model.n_mels=64 \
    //     //     +model.n_mfcc=64 \
    //     //     trainer.devices=[1] \
    //     //     trainer.accelerator="gpu" \
    //     //     +trainer.fast_dev_run=True \
    //     //     exp_manager.exp_dir=examples/asr/speech_to_text_results'
    //     //     sh 'rm -rf examples/asr/speech_to_text_results'
    //     //   }
    //     // }
    //   }
    // }

    // TODO: Add back once CI is updated
    // stage('L2: ASR RNNT dev run') {
    //   when {
    //     anyOf {
    //       branch 'r1.9.0'
    //       changeRequest target: 'r1.9.0'
    //     }
    //   }
    //   failFast true
    //   parallel {
    //     stage('Speech to Text - RNNT') {
    //       steps {
    //         sh 'STRICT_NUMBA_COMPAT_CHECK=false python examples/asr/asr_transducer/speech_to_text_rnnt.py \
    //         --config-path="../conf/contextnet_rnnt/" --config-name="config_rnnt.yaml" \
    //         model.train_ds.manifest_filepath=/home/TestData/an4_dataset/an4_train.json \
    //         model.validation_ds.manifest_filepath=/home/TestData/an4_dataset/an4_val.json \
    //         model.train_ds.batch_size=2 \
    //         model.validation_ds.batch_size=2 \
    //         trainer.devices=[0] \
    //         trainer.accelerator="gpu" \
    //         +trainer.fast_dev_run=True \
    //         exp_manager.exp_dir=examples/asr/speech_to_text_rnnt_results'
    //         sh 'rm -rf examples/asr/speech_to_text_rnnt_results'
    //       }
    //     }
    //     stage('L2: Speech to Text RNNT WPE') {
    //       steps {
    //         sh 'STRICT_NUMBA_COMPAT_CHECK=false python examples/asr/asr_transducer/speech_to_text_rnnt_bpe.py \
    //         --config-path="../conf/contextnet_rnnt/" --config-name="config_rnnt_bpe.yaml" \
    //         model.train_ds.manifest_filepath=/home/TestData/an4_dataset/an4_train.json \
    //         model.validation_ds.manifest_filepath=/home/TestData/an4_dataset/an4_val.json \
    //         model.train_ds.batch_size=2 \
    //         model.validation_ds.batch_size=2 \
    //         model.tokenizer.dir="/home/TestData/asr_tokenizers/an4_wpe_128/" \
    //         model.tokenizer.type="wpe" \
    //         trainer.devices=[0] \
    //         trainer.accelerator="gpu" \
    //         +trainer.fast_dev_run=True \
    //         exp_manager.exp_dir=examples/asr/speech_to_text_rnnt_wpe_results'
    //         sh 'rm -rf examples/asr/speech_to_text_rnnt_wpe_results'
    //       }
    //     }
    //   }
    // }

    stage('L2: ASR Multi-dataloader dev run') {
      when {
        anyOf {
          branch 'r1.9.0'
          changeRequest target: 'r1.9.0'
        }
      }
      failFast true
      parallel {
        stage('Speech to Text multi-dataloader') {
          steps {
            sh 'python examples/asr/asr_ctc/speech_to_text_ctc.py \
            model.train_ds.manifest_filepath=/home/TestData/an4_dataset/an4_train.json \
            model.validation_ds.manifest_filepath=[/home/TestData/an4_dataset/an4_val.json,/home/TestData/an4_dataset/an4_val.json] \
            trainer.devices=[0] \
            trainer.accelerator="gpu" \
            trainer.max_epochs=1 \
            trainer.max_steps=1 \
            +trainer.num_sanity_val_steps=1 \
            exp_manager.exp_dir=examples/asr/speech_to_text_results'
            sh 'rm -rf examples/asr/speech_to_text_results'
          }
        }

        stage('Speech to Label multi-dataloader') {
          steps {
            sh 'python examples/asr/speech_classification/speech_to_label.py \
            model.train_ds.manifest_filepath=/home/TestData/speech_commands/train_manifest.json \
            model.validation_ds.manifest_filepath=[/home/TestData/speech_commands/test_manifest.json,/home/TestData/speech_commands/test_manifest.json] \
            trainer.devices=[1] \
            trainer.accelerator="gpu" \
            trainer.max_epochs=1 \
            trainer.max_steps=1 \
            +trainer.num_sanity_val_steps=1 \
            model.preprocessor._target_=nemo.collections.asr.modules.AudioToMelSpectrogramPreprocessor \
            ~model.preprocessor.window_size \
            ~model.preprocessor.window_stride \
            ~model.preprocessor.window \
            ~model.preprocessor.n_mels \
            ~model.preprocessor.n_mfcc \
            ~model.preprocessor.n_fft \
            exp_manager.exp_dir=examples/asr/speech_to_label_results'
            sh 'rm -rf examples/asr/speech_to_label_results'
          }
        }
      }
    }

    stage('L2: ASR Adapters') {
      when {
        anyOf {
          branch 'r1.9.0'
          changeRequest target: 'r1.9.0'
        }
      }
      failFast true
      parallel {
        stage('ASR Adapters') {
          steps {
            sh 'python examples/asr/asr_adapters/train_asr_adapter.py \
            model.pretrained_model="stt_en_conformer_ctc_small" \
            model.adapter.adapter_name="an4" \
            model.adapter.in_features=176 \
            model.train_ds.manifest_filepath=/home/TestData/an4_dataset/an4_train.json \
            model.validation_ds.manifest_filepath=/home/TestData/an4_dataset/an4_val.json \
            trainer.max_steps=5 \
            trainer.devices=[0] \
            trainer.accelerator="gpu" \
            +trainer.fast_dev_run=True \
            exp_manager.exp_dir=examples/asr/speech_to_text_adapters_results'
            sh 'rm -rf examples/asr/speech_to_text_adapters_results'
          }
        }

      }
    }
    stage('L2: Megatron T5 Adapter PP=2') {
      when {
        anyOf {
          branch 'main'
          changeRequest target: 'main'
        }
      }
      failFast true
      parallel{
        stage('T5 Adapter tuning & inference TP=1 PP=2') {
          steps {
            sh "python examples/nlp/language_modeling/tuning/megatron_t5_adapter_tuning.py \
                --config-name=megatron_t5_adapter_tuning_config \
                name='/home/TestData/nlp/adapter_tuning/test_tp1_pp2' \
                trainer.devices=2 \
                trainer.max_steps=6 \
                trainer.val_check_interval=2 \
                trainer.max_epochs=null \
                model.tensor_model_parallel_size=1 \
                model.pipeline_model_parallel_size=2 \
                model.language_model_path='/home/TestData/nlp/megatron_t5/8m/megatron_t5_8m_tp1_pp2.nemo' \
                model.existing_tasks=[] \
                model.new_tasks=['rte'] \
                model.data.train_ds=['/home/TestData/nlp/prompt_learning/rte_CI_test.jsonl'] \
                model.data.validation_ds=['/home/TestData/nlp/prompt_learning/rte_CI_test.jsonl'] \
                model.global_batch_size=4"
            sh "python examples/nlp/language_modeling/tuning/megatron_t5_adapter_eval.py \
                --config-name=megatron_t5_adapter_inference \
                adapter_model_file='/home/TestData/nlp/adapter_tuning/test_tp1_pp2.nemo' \
                language_model_path='/home/TestData/nlp/megatron_t5/8m/megatron_t5_8m_tp1_pp2.nemo' \
                trainer.devices=2 \
                tensor_model_parallel_size=1 \
                pipeline_model_parallel_size=2 \
                data.global_batch_size=2 \
                data.micro_batch_size=2 \
                data.test_ds=['/home/TestData/nlp/prompt_learning/rte_CI_test.jsonl']"
            sh "rm -rf /home/TestData/nlp/adapter_tuning/test_tp1_pp2.nemo"
            sh "rm -rf /home/TestData/nlp/adapter_tuning/test_tp1_pp2"
          }
        }
      }
    }
    stage('L2: Megatron T5 Adapter TP=2') {
      when {
        anyOf {
          branch 'main'
          changeRequest target: 'main'
        }
      }
      failFast true
      parallel{
        stage('T5 Adapter tuning & inference TP=2 PP=1') {
          steps {
            sh "python examples/nlp/language_modeling/tuning/megatron_t5_adapter_tuning.py \
                --config-name=megatron_t5_adapter_tuning_config \
                name='/home/TestData/nlp/adapter_tuning/test_tp2_pp1' \
                trainer.devices=2 \
                trainer.max_steps=6 \
                trainer.val_check_interval=2 \
                trainer.max_epochs=null \
                model.tensor_model_parallel_size=2 \
                model.language_model_path='/home/TestData/nlp/megatron_t5/8m/megatron_t5_8m_tp2.nemo' \
                model.existing_tasks=[] \
                model.new_tasks=['rte'] \
                model.data.train_ds=['/home/TestData/nlp/prompt_learning/rte_CI_test.jsonl'] \
                model.data.validation_ds=['/home/TestData/nlp/prompt_learning/rte_CI_test.jsonl'] \
                model.global_batch_size=4"
            sh "python examples/nlp/language_modeling/tuning/megatron_t5_adapter_eval.py \
                --config-name=megatron_t5_adapter_inference \
                adapter_model_file='/home/TestData/nlp/adapter_tuning/test_tp2_pp1.nemo' \
                language_model_path='/home/TestData/nlp/megatron_t5/8m/megatron_t5_8m_tp2.nemo' \
                trainer.devices=2 \
                tensor_model_parallel_size=2 \
                data.global_batch_size=2 \
                data.micro_batch_size=2 \
                data.test_ds=['/home/TestData/nlp/prompt_learning/rte_CI_test.jsonl']"
            sh "rm -rf /home/TestData/nlp/adapter_tuning/test_tp2_pp1.nemo"
            sh "rm -rf /home/TestData/nlp/adapter_tuning/test_tp2_pp1"
          }
        }
      }
    }
    stage('L2: Megatron T5 IA3 PP=2') {
      when {
        anyOf {
          branch 'main'
          changeRequest target: 'main'
        }
      }
      failFast true
      parallel{
        stage('T5 IA3 tuning & inference TP=1 PP=2') {
          steps {
            sh "python examples/nlp/language_modeling/tuning/megatron_t5_ia3_tuning.py \
                --config-name=megatron_t5_ia3_tuning_config \
                name='/home/TestData/nlp/ia3_tuning/test_tp1_pp2' \
                trainer.devices=2 \
                trainer.max_steps=6 \
                trainer.val_check_interval=2 \
                trainer.max_epochs=null \
                model.tensor_model_parallel_size=1 \
                model.pipeline_model_parallel_size=2 \
                model.language_model_path='/home/TestData/nlp/megatron_t5/8m/megatron_t5_8m_tp1_pp2.nemo' \
                model.existing_tasks=[] \
                model.new_tasks=['rte'] \
                model.data.train_ds=['/home/TestData/nlp/prompt_learning/rte_CI_test.jsonl'] \
                model.data.validation_ds=['/home/TestData/nlp/prompt_learning/rte_CI_test.jsonl'] \
                model.global_batch_size=4"
            sh "python examples/nlp/language_modeling/tuning/megatron_t5_ia3_eval.py \
                --config-name=megatron_t5_ia3_inference \
                adapter_model_file='/home/TestData/nlp/ia3_tuning/test_tp1_pp2.nemo' \
                language_model_path='/home/TestData/nlp/megatron_t5/8m/megatron_t5_8m_tp1_pp2.nemo' \
                trainer.devices=2 \
                tensor_model_parallel_size=1 \
                pipeline_model_parallel_size=2 \
                data.global_batch_size=2 \
                data.micro_batch_size=2 \
                data.test_ds=['/home/TestData/nlp/prompt_learning/rte_CI_test.jsonl']"
            sh "rm -rf /home/TestData/nlp/ia3_tuning/test_tp1_pp2.nemo"
            sh "rm -rf /home/TestData/nlp/ia3_tuning/test_tp1_pp2"
          }
        }
      }
    }
    stage('L2: Megatron T5 IA3 TP=2') {
      when {
        anyOf {
          branch 'main'
          changeRequest target: 'main'
        }
      }
      failFast true
      parallel{
        stage('T5 IA3 tuning & inference TP=2 PP=1') {
          steps {
            sh "python examples/nlp/language_modeling/tuning/megatron_t5_ia3_tuning.py \
                --config-name=megatron_t5_ia3_tuning_config \
                name='/home/TestData/nlp/ia3_tuning/test_tp2_pp1' \
                trainer.devices=2 \
                trainer.max_steps=6 \
                trainer.val_check_interval=2 \
                trainer.max_epochs=null \
                model.tensor_model_parallel_size=2 \
                model.language_model_path='/home/TestData/nlp/megatron_t5/8m/megatron_t5_8m_tp2.nemo' \
                model.existing_tasks=[] \
                model.new_tasks=['rte'] \
                model.data.train_ds=['/home/TestData/nlp/prompt_learning/rte_CI_test.jsonl'] \
                model.data.validation_ds=['/home/TestData/nlp/prompt_learning/rte_CI_test.jsonl'] \
                model.global_batch_size=4"
            sh "python examples/nlp/language_modeling/tuning/megatron_t5_ia3_eval.py \
                --config-name=megatron_t5_ia3_inference \
                adapter_model_file='/home/TestData/nlp/ia3_tuning/test_tp2_pp1.nemo' \
                language_model_path='/home/TestData/nlp/megatron_t5/8m/megatron_t5_8m_tp2.nemo' \
                trainer.devices=2 \
                tensor_model_parallel_size=2 \
                data.global_batch_size=2 \
                data.micro_batch_size=2 \
                data.test_ds=['/home/TestData/nlp/prompt_learning/rte_CI_test.jsonl']"
            sh "rm -rf /home/TestData/nlp/ia3_tuning/test_tp2_pp1.nemo"
            sh "rm -rf /home/TestData/nlp/ia3_tuning/test_tp2_pp1"
          }
        }
      }
    }
    stage('L2: Megatron GPT Adapter TP=2') {
      when {
        anyOf {
          branch 'main'
          changeRequest target: 'main'
        }
      }
      failFast true
      parallel{
        stage('GPT Adapter tuning & inference TP=2 PP=1') {
          steps {
            sh "python examples/nlp/language_modeling/tuning/megatron_gpt_adapter_tuning.py \
                --config-name=megatron_gpt_adapter_tuning_config \
                name='/home/TestData/nlp/adapter_tuning/test_tp2_pp1' \
                trainer.devices=2 \
                trainer.max_steps=6 \
                trainer.val_check_interval=2 \
                trainer.max_epochs=null \
                model.tensor_model_parallel_size=2 \
                model.language_model_path='/home/TestData/nlp/megatron_gpt/tiny/megatron_14m_gpt_tp2_pp1.nemo' \
                model.existing_tasks=[] \
                model.new_tasks=['rte'] \
                model.data.train_ds=['/home/TestData/nlp/prompt_learning/rte_CI_test.jsonl'] \
                model.data.validation_ds=['/home/TestData/nlp/prompt_learning/rte_CI_test.jsonl'] \
                model.global_batch_size=4"
            sh "python examples/nlp/language_modeling/tuning/megatron_gpt_adapter_eval.py \
                --config-name=megatron_gpt_adapter_inference \
                adapter_model_file='/home/TestData/nlp/adapter_tuning/test_tp2_pp1.nemo' \
                gpt_model_file='/home/TestData/nlp/megatron_gpt/tiny/megatron_14m_gpt_tp2_pp1.nemo' \
                inference.greedy=True \
                inference.add_BOS=False \
                trainer.devices=2 \
                tensor_model_parallel_size=2 \
                data_paths=['/home/TestData/nlp/prompt_learning/rte_CI_test.jsonl']"
            sh "rm -rf /home/TestData/nlp/adapter_tuning/test_tp2_pp1.nemo"
            sh "rm -rf /home/TestData/nlp/adapter_tuning/test_tp2_pp1"
          }
        }
      }
    }
    stage('L2: Megatron GPT Adapter PP=2') {
      when {
        anyOf {
          branch 'main'
          changeRequest target: 'main'
        }
      }
      failFast true
      parallel{
        stage('GPT Adapter tuning & inference TP=1 PP=2') {
          steps {
            sh "python examples/nlp/language_modeling/tuning/megatron_gpt_adapter_tuning.py \
                --config-name=megatron_gpt_adapter_tuning_config \
                name='/home/TestData/nlp/adapter_tuning/test_tp1_pp2' \
                trainer.devices=2 \
                trainer.max_steps=6 \
                trainer.val_check_interval=2 \
                trainer.max_epochs=null \
                model.tensor_model_parallel_size=1 \
                model.pipeline_model_parallel_size=2 \
                model.language_model_path='/home/TestData/nlp/megatron_gpt/tiny/megatron_14m_gpt_tp1_pp2.nemo' \
                model.existing_tasks=[] \
                model.new_tasks=['rte'] \
                model.data.train_ds=['/home/TestData/nlp/prompt_learning/rte_CI_test.jsonl'] \
                model.data.validation_ds=['/home/TestData/nlp/prompt_learning/rte_CI_test.jsonl'] \
                model.global_batch_size=4"
            sh "python examples/nlp/language_modeling/tuning/megatron_gpt_adapter_eval.py \
                --config-name=megatron_gpt_adapter_inference \
                adapter_model_file='/home/TestData/nlp/adapter_tuning/test_tp1_pp2.nemo' \
                gpt_model_file='/home/TestData/nlp/megatron_gpt/tiny/megatron_14m_gpt_tp1_pp2.nemo' \
                inference.greedy=True \
                inference.add_BOS=False \
                trainer.devices=2 \
                tensor_model_parallel_size=2 \
                data_paths=['/home/TestData/nlp/prompt_learning/rte_CI_test.jsonl']"
            sh "rm -rf /home/TestData/nlp/adapter_tuning/test_tp1_pp2.nemo"
            sh "rm -rf /home/TestData/nlp/adapter_tuning/test_tp1_pp2"
          }
        }
      }
    }
    stage('L2: Speech Transcription') {
      when {
        anyOf {
          branch 'r1.9.0'
          changeRequest target: 'r1.9.0'
        }
      }
      failFast true
      parallel {
        stage('Speech to Text Transcribe') {
          steps {
            sh 'python examples/asr/transcribe_speech.py \
            pretrained_name="QuartzNet15x5Base-En" \
            audio_dir="/home/TestData/an4_transcribe/test_subset/" \
            output_filename="stt_test_res.json" \
            amp=true'
            sh 'rm -rf stt_test_res.json'
          }
        }
      }
    }

    stage('L2: Segmentation Tool') {
      when {
            anyOf {
              branch 'r1.9.0'
              changeRequest target: 'r1.9.0'
            }
      }
      stages {
        stage('Install ctc_segmentation requirements') {
            steps {
            sh 'cd tools/ctc_segmentation && \
            pip install -r requirements.txt && \
            apt-get update && apt-get install libsox-fmt-all -y'
            }
        }

        stage('Parallel ctc_segmentation test') {
          failFast true
          parallel {
            stage('L2: Eng CitriNet with .wav') {
              steps {
                sh 'cd tools/ctc_segmentation && \
            TIME=`date +"%Y-%m-%d-%T"` && \
            /bin/bash run_segmentation.sh \
            --MODEL_NAME_OR_PATH="stt_en_citrinet_512_gamma_0_25" \
            --DATA_DIR=/home/TestData/ctc_segmentation/eng \
            --OUTPUT_DIR=/home/TestData/ctc_segmentation/eng/output${TIME} \
            --LANGUAGE=en \
            --USE_NEMO_NORMALIZATION="TRUE" && \
            python /home/TestData/ctc_segmentation/verify_alignment.py \
            -r /home/TestData/ctc_segmentation/eng/eng_valid_segments_1.7.txt \
            -g /home/TestData/ctc_segmentation/eng/output${TIME}/verified_segments/nv_test_segments.txt && \
            rm -rf /home/TestData/ctc_segmentation/eng/output${TIME}'
              }
            }
            stage('L2: Ru QN with mp3') {
              steps {
                sh 'cd tools/ctc_segmentation && \
            TIME=`date +"%Y-%m-%d-%T"` && \
            /bin/bash run_segmentation.sh \
            --MODEL_NAME_OR_PATH=/home/TestData/ctc_segmentation/QuartzNet15x5-Ru-e512-wer14.45.nemo \
            --DATA_DIR=/home/TestData/ctc_segmentation/ru \
            --OUTPUT_DIR=/home/TestData/ctc_segmentation/ru/output${TIME} \
            --LANGUAGE=ru \
            --ADDITIONAL_SPLIT_SYMBOLS=";" && \
            python /home/TestData/ctc_segmentation/verify_alignment.py \
            -r /home/TestData/ctc_segmentation/ru/valid_ru_segments_1.7.txt \
            -g /home/TestData/ctc_segmentation/ru/output${TIME}/verified_segments/ru_segments.txt && \
            rm -rf /home/TestData/ctc_segmentation/ru/output${TIME}'
              }
            }
          }
        }
      }
    }

    stage('L2: G2P Models') {
      when {
        anyOf {
          branch 'main'
          changeRequest target: 'main'
        }
      }
      failFast true
      parallel {
        stage('G2P Conformer training, evaluation and inference') {
          steps {
            sh 'cd examples/text_processing/g2p && \
                TIME=`date +"%Y-%m-%d-%T"` && OUTPUT_DIR_CONFORMER=output_ctc_${TIME} && \
                python g2p_train_and_evaluate.py \
                    train_manifest=/home/TestData/g2p/g2p.json \
                    validation_manifest=/home/TestData/g2p/g2p.json \
                    model.test_ds.manifest_filepath=/home/TestData/g2p/g2p.json \
                    model.tokenizer.dir=/home/TestData/g2p/tokenizer_spe_unigram_v512 \
                    trainer.max_epochs=1 \
                    model.max_source_len=64 \
                    trainer.devices=[0] \
                    do_training=True \
                    do_testing=True \
                    exp_manager.exp_dir=${OUTPUT_DIR_CONFORMER} \
                    +exp_manager.use_datetime_version=False\
                    +exp_manager.version=test \
                    --config-name=g2p_conformer_ctc && \
                python g2p_inference.py \
                    pretrained_model=${OUTPUT_DIR_CONFORMER}/G2P-Conformer-CTC/test/checkpoints/G2P-Conformer-CTC.nemo \
                    manifest_filepath=/home/TestData/g2p/g2p.json \
                    phoneme_field=text'
              }
            }
            stage('ByT5G2P training, evaluation and inference') {
              steps {
                sh 'TRANSFORMERS_OFFLINE=0 && cd examples/text_processing/g2p && \
                    TIME=`date +"%Y-%m-%d-%T"` && OUTPUT_DIR_T5=output_byt5_${TIME} && \
                    python g2p_train_and_evaluate.py \
                        train_manifest=/home/TestData/g2p/g2p.json \
                        validation_manifest=/home/TestData/g2p/g2p.json \
                        model.test_ds.manifest_filepath=/home/TestData/g2p/g2p.json \
                        trainer.max_epochs=1 \
                        model.max_source_len=64 \
                        trainer.devices=[1] \
                        do_training=True \
                        do_testing=True \
                        exp_manager.exp_dir=${OUTPUT_DIR_T5} \
                        +exp_manager.use_datetime_version=False\
                        +exp_manager.version=test && \
                    python g2p_inference.py \
                        pretrained_model=${OUTPUT_DIR_T5}/T5G2P/test/checkpoints/T5G2P.nemo \
                        manifest_filepath=/home/TestData/g2p/g2p.json \
                        phoneme_field=text && TRANSFORMERS_OFFLINE=1'
              }
            }
           stage('HeteronymClassificationModel training, evaluation and inference') {
              steps {
                sh 'cd examples/text_processing/g2p && \
                    TIME=`date +"%Y-%m-%d-%T"` && OUTPUT_DIR=output_${TIME} && \
                    python heteronym_classification_train_and_evaluate.py \
                        train_manifest=/home/TestData/g2p/heteronym_classification.json \
                        validation_manifest=/home/TestData/g2p/heteronym_classification.json \
                        test_manifest=/home/TestData/g2p/heteronym_classification.json \
                        model.wordids=/home/TestData/g2p/wordids.tsv \
                        trainer.max_epochs=1 \
                        model.max_seq_length=64 \
                        do_training=True \
                        do_testing=True \
                        exp_manager.exp_dir=${OUTPUT_DIR} \
                        +exp_manager.use_datetime_version=False\
                        +exp_manager.version=test && \
                    python heteronym_classification_inference.py \
                        manifest=/home/TestData/g2p/heteronym_classification.json \
                        pretrained_model=${OUTPUT_DIR}/HeteronymClassification/test/checkpoints/HeteronymClassification.nemo \
                        output_file=preds.json'
              }
            }
          }
        }

    // TODO: add test once megatron-bert is supported again
    // stage('L2: Multi-GPU Megatron finetuning') {
    //   when {
    //     anyOf {
    //       branch 'r1.9.0'
    //       changeRequest target: 'r1.9.0'
    //     }
    //   }
    //   failFast true
    //   parallel {
    //     stage('L2: Cased Megatron finetuning on MRPC') {
    //       steps {
    //         sh 'cd examples/nlp/glue_benchmark && \
    //     python glue_benchmark.py \
    //     model.dataset.data_dir=/home/TestData/nlp/glue_fake/MRPC \
    //     trainer.devices=[0,1] \
    //     trainer.accelerator="gpu" \
    //     +trainer.fast_dev_run=true \
    //     model.dataset.use_cache=false \
    //     model.language_model.pretrained_model_name=megatron-bert-345m-cased \
    //     trainer.accelerator=gpu \
    //     trainer.strategy=ddp \
    //     exp_manager=null'
    //       }
    //     }
    //   }
    // }

    stage('L2: STS-b') {
      when {
        anyOf {
          branch 'r1.9.0'
          changeRequest target: 'r1.9.0'
        }
      }
      failFast true
      parallel {
        stage('GLUE STS-b with AlBERT') {
          steps {
            sh 'python examples/nlp/glue_benchmark/glue_benchmark.py \
            model.dataset.use_cache=false \
            model.task_name=sts-b \
            model.dataset.data_dir=/home/TestData/nlp/glue_fake/STS-B \
            trainer.devices=[1] \
            trainer.accelerator="gpu" \
            +trainer.fast_dev_run=True \
            model.language_model.pretrained_model_name=albert-base-v1 \
            exp_manager=null'
          }
        }
        stage('Test Restore Punctuation & Capitalization with AlBERT') {
          steps {
            sh 'data_dir="$(mktemp -d -p "$(pwd)")" && \
            cp /home/TestData/nlp/token_classification_punctuation/*.txt "${data_dir}"/ && \
            python examples/nlp/token_classification/punctuation_capitalization_train_evaluate.py \
              +do_training=false \
              +do_testing=true \
              pretrained_model=/home/TestData/nlp/pretrained_models/Punctuation_and_Capitalization_albert.nemo \
              +model.test_ds.use_cache=false \
              ~model.train_ds \
              ~model.validation_ds \
              model.test_ds.ds_item="${data_dir}" \
              trainer.devices=[1] \
              trainer.accelerator="gpu" \
              exp_manager=null && \
            rm -rf "${data_dir}"'
          }
        }
        stage('Test Restore Punctuation & Capitalization with RoBERTa') {
          steps {
            sh 'data_dir="$(mktemp -d -p "$(pwd)")" && \
            cp /home/TestData/nlp/token_classification_punctuation/*.txt "${data_dir}"/ && \
            python examples/nlp/token_classification/punctuation_capitalization_train_evaluate.py \
              +do_training=false \
              +do_testing=true \
              pretrained_model=/home/TestData/nlp/pretrained_models/Punctuation_and_Capitalization_roberta.nemo \
              +model.test_ds.use_cache=false \
              ~model.train_ds \
              ~model.validation_ds \
              model.test_ds.ds_item="${data_dir}" \
              trainer.devices=[1] \
              trainer.accelerator="gpu" \
              exp_manager=null && \
            rm -rf "${data_dir}"'
          }
        }
      }
    }
    stage('L2: Dialogue Classification') {
      when {
        anyOf {
          branch 'r1.9.0'
          changeRequest target: 'r1.9.0'
        }
      }
      failFast true
      parallel {
        stage('Dialogue: Intent and slot classification using GPT') {
          steps {
            sh 'TRANSFORMERS_OFFLINE=0 && cd examples/nlp/dialogue && \
            python dialogue.py \
            model.dataset.data_dir=/home/TestData/nlp/sgd_small \
            model.language_model.lm_checkpoint=/home/TestData/nlp/gpt2/pytorch_model.bin\
            model.tokenizer.vocab_file=/home/TestData/nlp/gpt2/vocab.json\
            model.dataset.dialogues_example_dir=sgd_gen_outputs \
            model.dataset.task_name=debug_sample \
            trainer.max_steps=1 \
            trainer.max_epochs=1 \
            model.train_ds.batch_size=2 \
            model.validation_ds.batch_size=2 \
            model.test_ds.batch_size=2 \
            model.nemo_path=null \
            trainer.val_check_interval=0.0 \
            trainer.devices=[0] \
            model.dataset.use_cache=false \
            model.tokenizer.special_tokens={pad_token:"endoftext"} \
            model.tokenizer.tokenizer_name=gpt2 \
            model.tokenizer.vocab_file=/home/TestData/nlp/gpt2/vocab.json\
            model.language_model.pretrained_model_name=/home/TestData/nlp/gpt2 \
            trainer.accelerator=gpu \
            exp_manager=null  && \
            rm -rf sgd_gen_outputs'
          }
        }
        stage('Intent and slot classification using SGDQA') {
          steps {
            sh 'TRANSFORMERS_OFFLINE=0 && cd examples/nlp/dialogue && \
            python dialogue.py \
            model.dataset.data_dir=/home/TestData/nlp/sgd_small \
            model.dataset.dialogues_example_dir=sgd_gen_bert_outputs \
            model.dataset.task_name=debug_sample \
            trainer.max_steps=1 \
            trainer.max_epochs=1 \
            model.train_ds.batch_size=2 \
            model.validation_ds.batch_size=2 \
            model.test_ds.batch_size=2 \
            model.dataset.num_tasks=6 \
            model.nemo_path=null \
            trainer.val_check_interval=0.0 \
            trainer.devices=[0] \
            model.dataset.use_cache=false \
            model.language_model.pretrained_model_name=bert-base-cased \
            trainer.accelerator=gpu \
            exp_manager=null  && \
            rm -rf sgd_gen_bert_outputs'
          }
        }
        stage('Intent and slot classification using IntentSlotClassificationModel') {
          steps {
            sh 'TRANSFORMERS_OFFLINE=0 && cd examples/nlp/dialogue && \
            python dialogue.py \
            model.dataset.data_dir=/home/TestData/nlp/processed_assistant \
            model.dataset.dialogues_example_dir=sgd_gen_bert_intent_classification_outputs \
            model.dataset.task=assistant \
            trainer.max_steps=1 \
            trainer.max_epochs=1 \
            model.train_ds.batch_size=2 \
            model.validation_ds.batch_size=2 \
            model.test_ds.batch_size=2 \
            model.nemo_path=null \
            trainer.val_check_interval=0.0 \
            trainer.devices=[0] \
            model.dataset.use_cache=false \
            model.language_model.pretrained_model_name=bert-base-uncased \
            trainer.accelerator=gpu \
            exp_manager=null  && \
            rm -rf sgd_gen_bert_intent_classification_outputs && TRANSFORMERS_OFFLINE=1'
          }
        }
        stage('Intent classification using ZeroShotIntentModel') {
          steps {
            sh 'TRANSFORMERS_OFFLINE=0 && cd examples/nlp/dialogue && \
            python dialogue.py \
            do_training=False \
            model.dataset.data_dir=/home/TestData/nlp/drive_thru_revised \
            model.original_nemo_checkpoint=/home/TestData/nlp/drive_thru_revised/zeroshotintent_en_bert_base_uncased.nemo \
            model.dataset.dialogues_example_dir=sgd_gen_zero_shot_intent_classification_outputs \
            model.dataset.task=zero_shot \
            model.dataset.prompt_template="This example is" \
            trainer.max_steps=1 \
            trainer.max_epochs=1 \
            model.train_ds.batch_size=2 \
            model.validation_ds.batch_size=2 \
            model.test_ds.batch_size=2 \
            model.nemo_path=null \
            trainer.val_check_interval=0.0 \
            trainer.devices=[1] \
            model.dataset.use_cache=false \
            model.language_model.pretrained_model_name=bert-base-uncased \
            trainer.accelerator=gpu \
            exp_manager=null  && \
            rm -rf sgd_gen_zero_shot_intent_classification_outputs && TRANSFORMERS_OFFLINE=1'
          }
        }
        stage('Design Intent classification using ZeroShotIntentModel') {
          steps {
            sh 'TRANSFORMERS_OFFLINE=0 && cd examples/nlp/dialogue && \
            python dialogue.py \
            do_training=False \
            model.dataset.data_dir=/home/TestData/nlp/design_dataset \
            model.original_nemo_checkpoint=/home/TestData/nlp/drive_thru_revised/zeroshotintent_en_bert_base_uncased.nemo \
            model.dataset.dialogues_example_dir=design_zero_shot_intent_classification_outputs \
            model.dataset.task=design \
            model.dataset.prompt_template="This example is related to" \
            model.library=megatron \
            trainer.max_steps=1 \
            trainer.max_epochs=1 \
            model.train_ds.batch_size=2 \
            model.validation_ds.batch_size=2 \
            model.test_ds.batch_size=2 \
            model.nemo_path=null \
            trainer.val_check_interval=0.0 \
            trainer.devices=[1] \
            model.dataset.use_cache=false \
            model.language_model.pretrained_model_name=bert-base-uncased \
            trainer.accelerator=gpu \
            exp_manager=null  && \
            rm -rf design_zero_shot_intent_classification_outputs && TRANSFORMERS_OFFLINE=1'
          }
        }
        stage('Design Intent classification using ZeroShotIntentModel BART Classifier') {
          steps {
            sh 'TRANSFORMERS_OFFLINE=0 && cd examples/nlp/dialogue && \
            python dialogue.py \
            do_training=False \
            model.dataset.data_dir=/home/TestData/nlp/design_dataset \
            model.original_nemo_checkpoint=/home/TestData/nlp/drive_thru_revised/zeroshotintent_en_bert_base_uncased.nemo \
            model.dataset.dialogues_example_dir=design_zero_shot_intent_classification_bart_outputs \
            model.dataset.task=design \
            model.dataset.prompt_template="This example is related to" \
            model.library=huggingface \
            trainer.devices=[1] \
            model.dataset.use_cache=false \
            model.language_model.pretrained_model_name=bert-base-uncased \
            trainer.accelerator=gpu \
            exp_manager=null  && \
            rm -rf design_zero_shot_intent_classification_bart_outputs && TRANSFORMERS_OFFLINE=1'
          }
        }
        stage('Design Intent classification using DialogueNearestNeighbourModel') {
          steps {
            sh 'TRANSFORMERS_OFFLINE=0 && cd examples/nlp/dialogue && \
            python dialogue.py \
            do_training=False \
            model.dataset.data_dir=/home/TestData/nlp/design_dataset \
            model.dataset.dialogues_example_dir=design_dialogue_nearest_neighbour_classification_outputs \
            model.dataset.task=design \
            model.dataset.prompt_template="" \
            model.library=huggingface \
            trainer.devices=[0] \
            model.dataset.use_cache=false \
            model.language_model.pretrained_model_name=sentence-transformers/all-MiniLM-L6-v2 \
            trainer.accelerator=gpu \
            exp_manager=null  && \
            rm -rf design_dialogue_nearest_neighbour_classification_outputs && TRANSFORMERS_OFFLINE=1'
          }
        }
      }
    }
    stage('L2: Dialogue Generation') {
      when {
        anyOf {
          branch 'r1.9.0'
          changeRequest target: 'r1.9.0'
        }
      }
      failFast true
      parallel {
        stage('Dialogue: Answer Extender using DialogueS2SGenerationModel') {
          steps {
            sh 'TRANSFORMERS_OFFLINE=0 && cd examples/nlp/dialogue && \
            python dialogue.py \
            do_training=False \
            model.dataset.data_dir=/home/TestData/nlp/ms-marco-qa \
            model.dataset.dialogues_example_dir=answer_extender_s2s \
            model.dataset.task=ms_marco \
            model.library=huggingface \
            model.dataset.debug_mode=True \
            trainer.max_steps=1 \
            trainer.max_epochs=1 \
            model.train_ds.batch_size=2 \
            model.validation_ds.batch_size=2 \
            model.test_ds.batch_size=2 \
            model.nemo_path=null \
            trainer.val_check_interval=0.0 \
            trainer.devices=[1] \
            model.dataset.use_cache=false \
            model.language_model.pretrained_model_name=facebook/bart-large \
            trainer.accelerator=gpu \
            exp_manager=null  && \
            rm -rf answer_extender_s2s'
          }
        }
        stage('Dialogue: SGD Based Answer Extender using DialogueS2SGenerationModel') {
          steps {
            sh 'TRANSFORMERS_OFFLINE=0 && cd examples/nlp/dialogue && \
            python dialogue.py \
            do_training=False \
            model.dataset.data_dir=/home/TestData/nlp/sgd_small \
            model.dataset.dialogues_example_dir=sgd_answer_extender_s2s \
            model.dataset.task_name=debug_sample \
            model.dataset.task=sgd_generation \
            model.dataset.input_field=utterance+system_actions \
            model.dataset.output_field=system_utterance \
            model.dataset.use_cache=false \
            model.dataset.system_utterance=next_turn \
            model.dataset.debug_mode=True \
            model.dataset.prompt_template=slots_values \
            model.library=huggingface \
            trainer.max_steps=1 \
            trainer.max_epochs=1 \
            model.train_ds.batch_size=2 \
            model.validation_ds.batch_size=2 \
            model.test_ds.batch_size=2 \
            model.nemo_path=null \
            trainer.val_check_interval=0.0 \
            trainer.devices=[0] \
            model.language_model.pretrained_model_name=facebook/bart-large \
            trainer.accelerator=gpu \
            exp_manager=null  && \
            rm -rf sgd_answer_extender_s2s'
          }
        }
      }
    }
//     stage('L2: Dialogue Generation Part 2') {
//       when {
//         anyOf {
//           branch 'main'
//           changeRequest target: 'main'
//         }
//       }
//       failFast true
//       parallel {
//         stage('Dialogue: Answer Extender using DialogueGPTGenerationModel') {
//           steps {
//             sh 'TRANSFORMERS_OFFLINE=0 && cd examples/nlp/dialogue && \
//             python dialogue.py \
//             do_training=False \
//             model.dataset.data_dir=/home/TestData/nlp/ms-marco-qa \
//             model.dataset.dialogues_example_dir=answer_extender \
//             model.library=huggingface \
//             model.dataset.task=ms_marco \
//             model.dataset.debug_mode=True \
//             trainer.val_check_interval=0.0 \
//             trainer.devices=[0] \
//             model.dataset.use_cache=false \
//             model.language_model.pretrained_model_name=gpt2 \
//             trainer.accelerator=gpu \
//             exp_manager=null  && \
//             rm -rf answer_extender'
//           }
//         }
//       }
//     }
    stage('L2: COPY') {
      when {
        anyOf {
          branch 'r1.9.0'
          changeRequest target: 'r1.9.0'
        }
      }
      failFast true
      parallel {
        stage('Dialogue: Answer Extender using DialogueGPTGenerationModel') {
          steps {
            sh 'TRANSFORMERS_OFFLINE=0 && cd examples/nlp/dialogue && \
            python dialogue.py \
            do_training=False \
            model.dataset.data_dir=/home/TestData/nlp/ms-marco-qa \
            model.dataset.dialogues_example_dir=answer_extender \
            model.library=huggingface \
            model.dataset.task=ms_marco \
            model.dataset.debug_mode=True \
            trainer.val_check_interval=0.0 \
            trainer.devices=[0] \
            model.dataset.use_cache=false \
            model.language_model.pretrained_model_name=gpt2 \
            trainer.accelerator=gpu \
            exp_manager=null  && \
            rm -rf answer_extender'
          }
        }
      }
    }
    stage('L2: Duplex Text Normalization') {
      when {
        anyOf {
          branch 'r1.9.0'
          changeRequest target: 'r1.9.0'
        }
      }
      failFast true
      parallel {
        stage('Duplex Text Normalization with Tarred dataset') {
          steps {
            sh 'cd examples/nlp/duplex_text_normalization && \
            python duplex_text_normalization_train.py \
            data.validation_ds.data_path=/home/TestData/nlp/duplex_text_norm/small_test.tsv \
            mode=tn \
            lang=en \
            tagger_model.do_training=false \
            decoder_model.transformer=t5-small \
            data.validation_ds.batch_size=2 \
            data.train_ds.use_cache=false \
            data.validation_ds.use_cache=false \
            data.test_ds.batch_size=2 \
            data.train_ds.decoder_data_augmentation=false \
            data.train_ds.num_workers=2 \
            decoder_trainer.devices=[0,1] \
            decoder_trainer.accelerator="gpu" \
            data.train_ds.use_tarred_dataset=true \
            +decoder_trainer.fast_dev_run=true \
            decoder_exp_manager.create_checkpoint_callback=false \
            data.train_ds.tar_metadata_file=/home/TestData/nlp/duplex_text_norm/tarred_small/metadata.json \
            data.test_ds.use_cache=false \
            data.test_ds.data_path=/home/TestData/nlp/duplex_text_norm/small_test.tsv'
          }
        }
      }
    }
    // Runs out of memory on the 12G TITAN V (GPU 0 on main CI)
    // TODO: add when megatron bert is supported again in NeMo
    // stage('L2: MegaBERT Token Classification') {
    //   when {
    //     anyOf {
    //       branch 'r1.9.0'
    //       changeRequest target: 'r1.9.0'
    //     }
    //   }
    //   failFast true
    //   steps {
    //     sh 'cd examples/nlp/token_classification && \
    //     python token_classification_train.py \
    //     model.dataset.data_dir=/home/TestData/nlp/token_classification_punctuation/ \
    //     model.language_model.pretrained_model_name=megatron-bert-345m-uncased \
    //     model.train_ds.batch_size=10 \
    //     model.dataset.max_seq_length=50 \
    //     model.dataset.use_cache=false \
    //     trainer.accelerator=gpu \
    //     trainer.strategy=ddp \
    //     trainer.precision=16 \
    //     trainer.devices=[1] \
    //     trainer.accelerator="gpu" \
    //     +trainer.fast_dev_run=true \
    //     exp_manager=null'
    //   }
    // }

    stage('L2: BERT Text Classification') {
      when {
        anyOf {
          branch 'r1.9.0'
          changeRequest target: 'r1.9.0'
        }
      }
      failFast true
      parallel {
        stage ('Text Classification with BERT Test') {
          steps {
            sh 'cd examples/nlp/text_classification && \
            python text_classification_with_bert.py \
            model.dataset.num_classes=6 \
            model.train_ds.file_path=/home/TestData/nlp/retail_text_classification/train.tsv \
            model.validation_ds.file_path=/home/TestData/nlp/retail_text_classification/dev.tsv \
            model.language_model.pretrained_model_name=distilbert-base-uncased \
            model.train_ds.batch_size=10 \
            model.dataset.max_seq_length=50 \
            model.dataset.use_cache=false \
            trainer.devices=[0] \
            trainer.accelerator="gpu" \
            +trainer.fast_dev_run=true \
            exp_manager=null'
          }
        }
      }
    }

    stage('L2: Parallel BERT Question-Answering SQUAD v1.1 & v2.0') {
      when {
        anyOf {
          branch 'main'
          changeRequest target: 'main'
        }
      }
      failFast true
      parallel {
        stage('BERT SQUAD 1.1') {
          // Cannot do fast_dev_run because squad needs whole dev dataset
          steps {
            sh 'TRANSFORMERS_OFFLINE=0 && cd examples/nlp/question_answering && \
            python question_answering.py \
            model.train_ds.file=/home/TestData/nlp/squad_mini/v1.1/train-v1.1.json \
            model.dataset.use_cache=false \
            model.validation_ds.file=/home/TestData/nlp/squad_mini/v1.1/dev-v1.1.json \
            model.test_ds.file=/home/TestData/nlp/squad_mini/v1.1/dev-v1.1.json \
            model.train_ds.batch_size=2 \
            model.train_ds.num_samples=2 \
            model.validation_ds.batch_size=2 \
            model.validation_ds.num_samples=2 \
            model.test_ds.num_samples=2 \
            model.test_ds.batch_size=2 \
            trainer.max_epochs=1 \
            trainer.max_steps=1 \
            model.language_model.pretrained_model_name=bert-base-uncased \
            model.dataset.version_2_with_negative=false \
            trainer.precision=16 \
            trainer.devices=[0] \
            trainer.accelerator="gpu" \
            exp_manager=null && TRANSFORMERS_OFFLINE=1'
          }
        }
        stage('BERT SQUAD 2.0') {
          // Cannot do fast_dev_run because squad needs whole dev dataset
          steps {
            sh 'TRANSFORMERS_OFFLINE=0 && cd examples/nlp/question_answering && \
            python question_answering.py \
            model.train_ds.file=/home/TestData/nlp/squad_mini/v2.0/train-v2.0.json \
            model.dataset.use_cache=false \
            model.train_ds.batch_size=2 \
            model.train_ds.num_samples=2 \
            model.validation_ds.batch_size=2 \
            model.validation_ds.num_samples=2 \
            trainer.max_epochs=1 \
            trainer.max_steps=1 \
            model.validation_ds.file=/home/TestData/nlp/squad_mini/v2.0/dev-v2.0.json \
            model.language_model.pretrained_model_name=bert-base-uncased \
            model.dataset.version_2_with_negative=true \
            trainer.precision=16 \
            trainer.devices=[1] \
            trainer.accelerator="gpu" \
            exp_manager=null && TRANSFORMERS_OFFLINE=1'
          }
        }
      }
    }

    stage('L2: Parallel BART Question-Answering SQUAD v1.1 & v2.0') {
      when {
        anyOf {
          branch 'main'
          changeRequest target: 'main'
        }
      }
      failFast true
      parallel {
        stage('BART SQUAD 1.1') {
          // Cannot do fast_dev_run because squad needs whole dev dataset
          steps {
            sh 'TRANSFORMERS_OFFLINE=0 && cd examples/nlp/question_answering && \
            python question_answering.py \
            model.train_ds.file=/home/TestData/nlp/squad_mini/v1.1/train-v1.1.json \
            model.dataset.use_cache=false \
            model.dataset.check_if_answer_in_context=false \
            model.validation_ds.file=/home/TestData/nlp/squad_mini/v1.1/dev-v1.1.json \
            model.test_ds.file=/home/TestData/nlp/squad_mini/v1.1/dev-v1.1.json \
            model.train_ds.batch_size=2 \
            model.train_ds.num_samples=2 \
            model.validation_ds.batch_size=2 \
            model.validation_ds.num_samples=2 \
            model.test_ds.num_samples=2 \
            model.test_ds.batch_size=2 \
            trainer.max_epochs=1 \
            trainer.max_steps=1 \
            model.language_model.pretrained_model_name=facebook/bart-base \
            model.dataset.version_2_with_negative=false \
            trainer.precision=16 \
            trainer.devices=[0] \
            trainer.accelerator="gpu" \
            exp_manager=null && TRANSFORMERS_OFFLINE=1'
          }
        }
        stage('BART SQUAD 2.0') {
          // Cannot do fast_dev_run because squad needs whole dev dataset
          steps {
            sh 'TRANSFORMERS_OFFLINE=0 && cd examples/nlp/question_answering && \
            python question_answering.py \
            model.train_ds.file=/home/TestData/nlp/squad_mini/v2.0/train-v2.0.json \
            model.dataset.use_cache=false \
            model.dataset.check_if_answer_in_context=false \
            model.train_ds.batch_size=2 \
            model.train_ds.num_samples=2 \
            model.validation_ds.batch_size=2 \
            model.validation_ds.num_samples=2 \
            trainer.max_epochs=1 \
            trainer.max_steps=1 \
            model.validation_ds.file=/home/TestData/nlp/squad_mini/v2.0/dev-v2.0.json \
            model.language_model.pretrained_model_name=facebook/bart-base \
            model.dataset.version_2_with_negative=true \
            trainer.precision=16 \
            trainer.devices=[1] \
            trainer.accelerator="gpu" \
            exp_manager=null && TRANSFORMERS_OFFLINE=1'
          }
        }
      }
    }

    stage('L2: Parallel GPT2 Question-Answering SQUAD v1.1 & v2.0') {
      when {
        anyOf {
          branch 'main'
          changeRequest target: 'main'
        }
      }
      failFast true
      parallel {
        stage('GPT2 SQUAD 1.1') {
          // Cannot do fast_dev_run because squad needs whole dev dataset
          steps {
            sh 'TRANSFORMERS_OFFLINE=0 && cd examples/nlp/question_answering && \
            python question_answering.py \
            model.train_ds.file=/home/TestData/nlp/squad_mini/v1.1/train-v1.1.json \
            model.dataset.use_cache=false \
            model.dataset.check_if_answer_in_context=false \
            model.validation_ds.file=/home/TestData/nlp/squad_mini/v1.1/dev-v1.1.json \
            model.test_ds.file=/home/TestData/nlp/squad_mini/v1.1/dev-v1.1.json \
            model.train_ds.batch_size=2 \
            model.train_ds.num_samples=2 \
            model.validation_ds.batch_size=2 \
            model.validation_ds.num_samples=2 \
            model.test_ds.num_samples=2 \
            model.test_ds.batch_size=2 \
            trainer.max_epochs=1 \
            trainer.max_steps=1 \
            model.language_model.pretrained_model_name=gpt2 \
            model.dataset.version_2_with_negative=false \
            trainer.precision=16 \
            trainer.devices=[0] \
            trainer.accelerator="gpu" \
            exp_manager=null && TRANSFORMERS_OFFLINE=1'
          }
        }
        stage('GPT2 SQUAD 2.0') {
          // Cannot do fast_dev_run because squad needs whole dev dataset
          steps {
            sh 'TRANSFORMERS_OFFLINE=0 && cd examples/nlp/question_answering && \
            python question_answering.py \
            model.train_ds.file=/home/TestData/nlp/squad_mini/v2.0/train-v2.0.json \
            model.dataset.use_cache=false \
            model.dataset.check_if_answer_in_context=false \
            model.train_ds.batch_size=2 \
            model.train_ds.num_samples=2 \
            model.validation_ds.batch_size=2 \
            model.validation_ds.num_samples=2 \
            trainer.max_epochs=1 \
            trainer.max_steps=1 \
            model.validation_ds.file=/home/TestData/nlp/squad_mini/v2.0/dev-v2.0.json \
            model.language_model.pretrained_model_name=gpt2 \
            model.dataset.version_2_with_negative=true \
            trainer.precision=16 \
            trainer.devices=[1] \
            trainer.accelerator="gpu" \
            exp_manager=null && TRANSFORMERS_OFFLINE=1'
          }
        }
      }
    }

    stage('L2: Intent and Slot Classification Tasks') {
      when {
        anyOf {
          branch 'r1.9.0'
          changeRequest target: 'r1.9.0'
        }
      }
      failFast true
      parallel {
        stage('L2: Intent and Slot Classification') {
          steps {
            sh 'cd examples/nlp/intent_slot_classification && \
            python intent_slot_classification.py \
            model.data_dir=/home/TestData/nlp/retail \
            model.validation_ds.prefix=dev \
            model.test_ds.prefix=dev \
            trainer.devices=[0] \
            trainer.accelerator="gpu" \
            +trainer.fast_dev_run=true \
            exp_manager.exp_dir=checkpoints'
            sh 'rm -rf checkpoints'
          }
        }
        stage('L2: Multi-Label Intent and Slot Classification') {
          steps {
            sh 'cd examples/nlp/intent_slot_classification && \
            python multi_label_intent_slot_classification.py \
            model.data_dir=/home/TestData/nlp/new_multiatis \
            model.validation_ds.prefix=dev \
            model.test_ds.prefix=dev \
            trainer.devices=[0] \
            +trainer.fast_dev_run=true \
            exp_manager.exp_dir=checkpoints2'
            sh 'rm -rf checkpoints2'
          }
        }
      }
    }

    // TODO: add when megatron-bert is supported again
    // stage('L2: Model Parallel Size 2 Megatron Text Classification') {
    //   when {
    //     anyOf{
    //       branch 'r1.9.0'
    //       changeRequest target: 'r1.9.0'
    //     }
    //   }
    //   failFast true
    //   steps{
    //     sh 'cd examples/nlp/text_classification && \
    //     python text_classification_with_bert.py \
    //     trainer.devices=[0,1] \
    //     trainer.accelerator="gpu" \
    //     trainer.num_nodes=1 \
    //     trainer.precision=16 \
    //     trainer.gradient_clip_val=1.0 \
    //     +trainer.fast_dev_run=true \
    //     model.dataset.num_classes=6 \
    //     model.train_ds.file_path=/home/TestData/nlp/retail_text_classification/train.tsv \
    //     model.train_ds.batch_size=4 \
    //     model.language_model.pretrained_model_name=megatron-bert-uncased \
    //     model.language_model.config_file=/home/TestData/nlp/mp_2_bert_toy/config.json \
    //     model.language_model.lm_checkpoint=/home/TestData/nlp/mp_2_bert_toy/iter_2000000 \
    //     model.nemo_path=null \
    //     ~model.infer_samples \
    //     exp_manager=null'
    //   }
    // }

    // stage('L2: Model Parallel Size 2 Megatron Autoresume') {
    //   when {
    //     anyOf{
    //       branch 'r1.9.0'
    //       changeRequest target: 'r1.9.0'
    //     }
    //   }
    //   failFast true
    //   steps{
    //     sh 'cd examples/nlp/text_classification && \
    //     python text_classification_with_bert.py \
    //     trainer.devices=[0,1] \
    //     trainer.accelerator="gpu" \
    //     trainer.num_nodes=1 \
    //     trainer.precision=16 \
    //     trainer.gradient_clip_val=1.0 \
    //     trainer.max_epochs=1 \
    //     +trainer.fast_dev_run=true \
    //     model.dataset.num_classes=6 \
    //     model.train_ds.file_path=/home/TestData/nlp/retail_text_classification/train.tsv \
    //     model.train_ds.batch_size=4 \
    //     model.language_model.pretrained_model_name=megatron-bert-uncased \
    //     model.language_model.config_file=/home/TestData/nlp/mp_2_bert_toy/config.json \
    //     model.language_model.lm_checkpoint=/home/TestData/nlp/mp_2_bert_toy/iter_2000000 \
    //     model.nemo_path=null \
    //     ~model.infer_samples \
    //     +exp_manager.explicit_log_dir=/home/TestData/nlp/mp_autoresume \
    //     +exp_manager.resume_if_exists=true'
    //   }
    // }

    // stage('L2: Model Parallel Size 2 Megatron Evaluation from .nemo') {
    //   when {
    //     anyOf{
    //       branch 'r1.9.0'
    //       changeRequest target: 'r1.9.0'
    //     }
    //   }
    //   failFast true
    //   steps{
    //     sh 'cd examples/nlp/text_classification && \
    //     python model_parallel_text_classification_evaluation.py \
    //     trainer.devices=[0,1] \
    //     trainer.accelerator="gpu" \
    //     trainer.num_nodes=1 \
    //     model.dataset.num_classes=6 \
    //     model.test_ds.file_path=/home/TestData/nlp/retail_text_classification/dev.tsv \
    //     model.nemo_path=/home/TestData/nlp/mp_2_nemo/retail_text_class_350M.nemo \
    //     exp_manager=null'
    //   }
    // }

    // stage('L2: Model Parallel Size 2 Megatron Train from .nemo') {
    //   when {
    //     anyOf{
    //       branch 'r1.9.0'
    //       changeRequest target: 'r1.9.0'
    //     }
    //   }
    //   failFast true
    //   steps{
    //     sh 'cd examples/nlp/token_classification && \
    //     python token_classification_train.py \
    //     pretrained_model=/home/TestData/nlp/mp_2_nemo/ner_350M.nemo \
    //     model.dataset.data_dir=/home/TestData/nlp/ner/ \
    //     model.train_ds.batch_size=2 \
    //     model.dataset.use_cache=false \
    //     trainer.devices=[0,1] \
    //     trainer.accelerator="gpu" \
    //     +trainer.fast_dev_run=true \
    //     model.dataset.class_balancing="weighted_loss" \
    //     exp_manager=null'
    //   }
    // }

    stage('L2: Parallel NLP Examples 2') {
      when {
        anyOf {
          branch 'r1.9.0'
          changeRequest target: 'r1.9.0'
        }
      }
      failFast true
      parallel {
        stage ('NER finetuning from pretrained Test') {
          steps {
            sh 'cd examples/nlp/token_classification && \
            python token_classification_train.py \
            pretrained_model=ner_en_bert \
            model.dataset.data_dir=/home/TestData/nlp/ner/ \
            model.train_ds.batch_size=2 \
            model.dataset.use_cache=false \
            trainer.devices=[0] \
            trainer.accelerator="gpu" \
            +trainer.fast_dev_run=true \
            model.dataset.class_balancing="weighted_loss" \
            exp_manager.exp_dir=null'
          }
        }
        stage ('Punctuation and capitalization finetuning from pretrained test') {
          steps {
            sh 'cd examples/nlp/token_classification && \
            data_dir="$(mktemp -d -p "$(pwd)")" && \
            cp /home/TestData/nlp/token_classification_punctuation/*.txt "${data_dir}"/ && \
            python punctuation_capitalization_train_evaluate.py \
              pretrained_model=punctuation_en_bert \
              model.train_ds.ds_item="${data_dir}" \
              model.validation_ds.ds_item="${data_dir}" \
              model.test_ds.ds_item="${data_dir}" \
              +model.train_ds.use_cache=false \
              +model.validation_ds.use_cache=false \
              +model.test_ds.use_cache=false \
              trainer.devices=[1] \
              trainer.accelerator="gpu" \
              +trainer.fast_dev_run=true \
              exp_manager.exp_dir=null && \
            rm -rf "${data_dir}"'
          }
        }
        stage ('NER with TurkuNLP/bert-base-finnish-cased-v1') {
          steps {
            sh 'cd examples/nlp/token_classification && \
            python token_classification_train.py \
            model.dataset.data_dir=/home/TestData/nlp/token_classification_punctuation/ \
            trainer.devices=[0] \
            trainer.accelerator="gpu" \
            +trainer.fast_dev_run=true \
            model.dataset.use_cache=false \
            model.language_model.pretrained_model_name="TurkuNLP/bert-base-finnish-cased-v1" \
            exp_manager.exp_dir=null'
          }
        }
        stage('Evaluation script for Token Classification') {
          steps {
            sh 'python examples/nlp/token_classification/token_classification_evaluate.py \
            model.dataset.data_dir=/home/TestData/nlp/ner/ \
            model.dataset.use_cache=false \
            pretrained_model=/home/TestData/nlp/pretrained_models/NER_Model_with_BERT_base_uncased.nemo'
          }
        }
        stage('Evaluation script for Punctuation') {
          steps {
            sh 'data_dir="$(mktemp -d -p "$(pwd)")" && \
            cp /home/TestData/nlp/token_classification_punctuation/*.txt "${data_dir}"/ && \
            python examples/nlp/token_classification/punctuation_capitalization_train_evaluate.py \
              +do_training=false \
              +do_testing=true \
              model.test_ds.ds_item="${data_dir}" \
              ~model.train_ds \
              ~model.validation_ds \
              +model.test_ds.use_cache=false \
              pretrained_model=/home/TestData/nlp/pretrained_models/Punctuation_Capitalization_with_DistilBERT_base_uncased.nemo && \
            rm -rf "${data_dir}"'
          }
        }
        stage('L2: Punctuation & Capitalization, 2GPUs with DistilBERT, Fine-tuning on different data') {
          steps {
            sh 'cd examples/nlp/token_classification && \
            output_dir="$(mktemp -d -p "$(pwd)")" && \
            tmp_data_dir="$(mktemp -d -p "$(pwd)")" && \
            cp /home/TestData/nlp/token_classification_punctuation/*.txt "${tmp_data_dir}"/ && \
            python punctuation_capitalization_train_evaluate.py \
              model.train_ds.use_tarred_dataset=false \
              model.train_ds.ds_item="${tmp_data_dir}" \
              model.validation_ds.ds_item="${tmp_data_dir}" \
              model.test_ds.ds_item="${tmp_data_dir}" \
              model.language_model.pretrained_model_name=distilbert-base-uncased \
              +model.train_ds.use_cache=false \
              +model.validation_ds.use_cache=false \
              +model.test_ds.use_cache=false \
              trainer.devices=[0,1] \
              trainer.accelerator="gpu" \
              trainer.strategy=ddp \
              trainer.max_epochs=1 \
              +exp_manager.explicit_log_dir="${output_dir}" \
              +do_testing=true && \
            tmp_data_dir_2="$(mktemp -d -p "$(pwd)")" && \
            mv "${tmp_data_dir}"/* "${tmp_data_dir_2}" && \
            rm -rf "${tmp_data_dir}" && \
            python punctuation_capitalization_train_evaluate.py \
              model.train_ds.use_tarred_dataset=false \
              model.train_ds.ds_item="${tmp_data_dir_2}" \
              model.validation_ds.ds_item="${tmp_data_dir_2}" \
              model.test_ds.ds_item="${tmp_data_dir_2}" \
              pretrained_model="${output_dir}/checkpoints/Punctuation_and_Capitalization.nemo" \
              +model.train_ds.use_cache=false \
              +model.validation_ds.use_cache=false \
              +model.test_ds.use_cache=false \
              trainer.devices=[0,1] \
              trainer.accelerator="gpu" \
              trainer.strategy=ddp \
              trainer.max_epochs=1 \
              exp_manager=null && \
            rm -rf /workspace/NeMo/examples/nlp/token_classification/nemo_experiments \
              "${tmp_data_dir_2}" \
              "${output_dir}"'
          }
        }
      }
    }
    stage('Punctuation & Capitalization tarred dataset') {
      when {
        anyOf {
          branch 'r1.9.0'
          changeRequest target: 'r1.9.0'
        }
      }
      failFast true
      stages {
        stage('create and use tarred dataset') {
          steps {
            sh 'data_dir="$(mktemp -d -p "$(pwd)")" && \
            cp -r /home/TestData/nlp/token_classification_punctuation/*.txt \
              /home/TestData/nlp/token_classification_punctuation/wmt_wiki_10000 \
              "${data_dir}"/ && \
            usual_data=${data_dir}/wmt_wiki_10000 && \
            output_dir="$(mktemp -d -p "$(pwd)")" && \
            tarred_data=${output_dir}/train_tarred && \
            tokens_in_batch=2000 && \
            max_seq_length=512 && \
            lm_model=distilbert-base-uncased && \
            python examples/nlp/token_classification/data/create_punctuation_capitalization_tarred_dataset.py \
              --text ${usual_data}/input.txt \
              --labels ${usual_data}/labels.txt \
              --output_dir ${tarred_data} \
              --tokens_in_batch ${tokens_in_batch} \
              --max_seq_length 512 \
              --lines_per_dataset_fragment 2000 \
              --num_batches_per_tarfile 5 \
              --tar_file_prefix punctuation_capitalization \
              --tokenizer_name ${lm_model} \
              --use_fast_tokenizer \
              --pad_label O \
              --n_jobs 3 && \
            echo "Number of tarred files in dataset:" && \
            ls ${tarred_data}/*.tar | wc -l && \
            echo "Label id files in dataset:" && \
            ls ${tarred_data}/*.csv && \
            metadata_file=${tarred_data}/metadata.punctuation_capitalization.tokens${tokens_in_batch}.max_seq_length${max_seq_length}.${lm_model}.json && \
            python examples/nlp/token_classification/punctuation_capitalization_train_evaluate.py \
              model.validation_ds.ds_item="${data_dir}" \
              model.test_ds.ds_item="${data_dir}" \
              model.train_ds.ds_item=${tarred_data} \
              model.language_model.pretrained_model_name=${lm_model} \
              model.train_ds.use_tarred_dataset=true \
              model.train_ds.tar_metadata_file=${metadata_file} \
              +model.train_ds.use_cache=false \
              +model.validation_ds.use_cache=false \
              +model.test_ds.use_cache=false \
              trainer.devices=[0,1] \
              trainer.accelerator="gpu" \
              trainer.strategy=ddp \
              trainer.max_epochs=1 \
              +exp_manager.explicit_log_dir=${output_dir}/output && \
            rm -rf "${output_dir}" "${data_dir}"'
          }
        }
      }
    }
    stage('Punctuation & Capitalization, Different ways of passing labels to model') {
      when {
        anyOf {
          branch 'main'
          changeRequest target: 'main'
        }
      }
      failFast true
      stages {
        stage('Punctuation & Capitalization, Using model.common_datasest_parameters.label_vocab_dir') {
          steps {
            sh 'cd examples/nlp/token_classification && \
            work_dir="$(mktemp -d -p "$(pwd)")" && \
            label_vocab_dir="${work_dir}/labels" && \
            mkdir -p ${label_vocab_dir} && \
            data_dir="${work_dir}/data" && \
            mkdir -p "${data_dir}" && \
            cp /home/TestData/nlp/token_classification_punctuation/*.txt "${data_dir}" && \
            output_dir="${work_dir}/output" && \
            mkdir -p "${output_dir}" && \
            punct_label_vocab="${label_vocab_dir}/punct_label_vocab.csv" && \
            capit_label_vocab="${label_vocab_dir}/capit_label_vocab.csv" && \
            printf "O\n,\n.\n?\n" > "${punct_label_vocab}" && \
            printf "O\nU\n" > "${capit_label_vocab}" && \
            python punctuation_capitalization_train_evaluate.py \
              model.train_ds.use_tarred_dataset=false \
              model.train_ds.ds_item="${data_dir}" \
              model.validation_ds.ds_item="${data_dir}" \
              model.test_ds.ds_item="${data_dir}" \
              model.language_model.pretrained_model_name=distilbert-base-uncased \
              model.common_dataset_parameters.label_vocab_dir="${label_vocab_dir}" \
              model.class_labels.punct_labels_file="$(basename "${punct_label_vocab}")" \
              model.class_labels.capit_labels_file="$(basename "${capit_label_vocab}")" \
              +model.train_ds.use_cache=false \
              +model.validation_ds.use_cache=false \
              +model.test_ds.use_cache=false \
              trainer.devices=[0,1] \
              trainer.strategy=ddp \
              trainer.max_epochs=1 \
              +exp_manager.explicit_log_dir="${output_dir}" \
              +do_testing=false && \
            python punctuation_capitalization_train_evaluate.py \
              +do_training=false \
              +do_testing=true \
              ~model.train_ds \
              ~model.validation_ds \
              model.test_ds.ds_item="${data_dir}" \
              pretrained_model="${output_dir}/checkpoints/Punctuation_and_Capitalization.nemo" \
              +model.train_ds.use_cache=false \
              +model.validation_ds.use_cache=false \
              +model.test_ds.use_cache=false \
              trainer.devices=[0,1] \
              trainer.strategy=ddp \
              trainer.max_epochs=1 \
              exp_manager=null && \
            rm -rf "${work_dir}"'
          }
        }
        stage('Punctuation & Capitalization, Using model.common_datasest_parameters.{punct,capit}_label_ids') {
          steps {
            sh 'cd examples/nlp/token_classification && \
            work_dir="$(mktemp -d -p "$(pwd)")" && \
            output_dir="${work_dir}/output" && \
            mkdir -p "${output_dir}" && \
            data_dir="${work_dir}/data" && \
            mkdir -p "${data_dir}" && \
            cp /home/TestData/nlp/token_classification_punctuation/*.txt "${data_dir}" && \
            conf_name=punctuation_capitalization_config_with_ids && \
            cp conf/punctuation_capitalization_config.yaml "${work_dir}/${conf_name}.yaml" && \
            sed -i $\'s/punct_label_ids: null/punct_label_ids: {O: 0, \\\',\\\': 1, .: 2, \\\'?\\\': 3}/\' \
              "${work_dir}/${conf_name}.yaml" && \
            sed -i $\'s/capit_label_ids: null/capit_label_ids: {O: 0, U: 1}/\' \
              "${work_dir}/${conf_name}.yaml" && \
            python punctuation_capitalization_train_evaluate.py \
              --config-path "${work_dir}" \
              --config-name "${conf_name}" \
              model.train_ds.use_tarred_dataset=false \
              model.train_ds.ds_item="${data_dir}" \
              model.validation_ds.ds_item="${data_dir}" \
              model.test_ds.ds_item="${data_dir}" \
              model.language_model.pretrained_model_name=distilbert-base-uncased \
              +model.train_ds.use_cache=false \
              +model.validation_ds.use_cache=false \
              +model.test_ds.use_cache=false \
              trainer.devices=[0,1] \
              trainer.strategy=ddp \
              trainer.max_epochs=1 \
              +exp_manager.explicit_log_dir="${output_dir}" \
              +do_testing=false && \
            python punctuation_capitalization_train_evaluate.py \
              +do_training=false \
              +do_testing=true \
              ~model.train_ds \
              ~model.validation_ds \
              model.test_ds.ds_item="${data_dir}" \
              pretrained_model="${output_dir}/checkpoints/Punctuation_and_Capitalization.nemo" \
              +model.train_ds.use_cache=false \
              +model.validation_ds.use_cache=false \
              +model.test_ds.use_cache=false \
              trainer.devices=[0,1] \
              trainer.strategy=ddp \
              trainer.max_epochs=1 \
              exp_manager=null && \
            rm -rf "${work_dir}"'
          }
        }
      }
    }
    stage('Punctuation & Capitalization inference') {
      when {
        anyOf {
          branch 'r1.9.0'
          changeRequest target: 'r1.9.0'
        }
      }
      failFast true
      stages {
        stage('Restore punctuation and capitalization in long text') {
          steps {
            sh 'output_dir="$(mktemp -d -p "$(pwd)")" && \
            python examples/nlp/token_classification/punctuate_capitalize_infer.py \
              --input_manifest /home/TestData/nlp/token_classification_punctuation/iwslt_tst2019.manifest \
              --output_text "${output_dir}/iwslt_inference_result.txt" \
              --max_seq_length 92 \
              --step 8 \
              --margin 16 \
              --pretrained_name punctuation_en_bert \
              --batch_size 32 && \
            rm -rf "${output_dir}"'
          }
        }
      }
    }

    stage('L2: Parallel Pretraining BERT pretraining from Text/Preprocessed') {
      when {
        anyOf {
          branch 'r1.9.0'
          changeRequest target: 'r1.9.0'
        }
      }
      failFast true
      parallel {
        stage('L2: Pretraining BERT pretraining from Text') {
            steps {
              sh 'cd examples/nlp/language_modeling && \
              python bert_pretraining.py \
              --config-name=bert_pretraining_from_text_config.yaml \
              trainer.devices=[0] \
              trainer.accelerator="gpu" \
              trainer.precision=16 \
              +trainer.fast_dev_run=true \
              model.train_ds.data_file=/home/TestData/nlp/wikitext-2/train.txt  \
              model.train_ds.batch_size=32 \
              model.validation_ds.data_file=/home/TestData/nlp/wikitext-2/valid.txt  \
              model.validation_ds.batch_size=32 \
              model.language_model.config_file=/home/TestData/nlp/bert_configs/bert_3200.json \
              model.optim.lr=0.01 \
              model.optim.sched.warmup_ratio=0.1 \
              model.tokenizer.tokenizer_name=sentencepiece \
              model.tokenizer.tokenizer_model=/home/TestData/nlp/wikitext-2/tokenizer_bpe_v3193/tokenizer.model \
              model.mask_prob=0.15 \
              model.short_seq_prob=0.1 \
              exp_manager.exp_dir=PretrainingBERTFromText \
              '
              sh 'rm -f /home/TestData/nlp/wikitext-2/*.pkl'
              sh 'rm -rf examples/nlp/language_modeling/PretrainingBERTFromText'
              sh 'ls -lha examples/nlp/language_modeling'
            }
        }
        stage('L2: Pretraining BERT from Preprocessed') {
            steps {
              sh 'cd examples/nlp/language_modeling && \
              python bert_pretraining.py \
              --config-name=bert_pretraining_from_preprocessed_config.yaml \
              trainer.devices=[1] \
              trainer.accelerator="gpu" \
              trainer.precision=16 \
              +trainer.fast_dev_run=true \
              model.train_ds.data_file=/home/TestData/nlp/wiki_book_mini/training \
              model.train_ds.batch_size=8 \
              model.language_model.lm_checkpoint=/home/TestData/nlp/bert_ckpts/nemo1.0/bert_base_uncased_mlm_final_1074591_nemo1.0.pt \
              model.language_model.config_file=/home/TestData/nlp/bert_configs/uncased_L-12_H-768_A-12.json \
              model.optim.lr=0.875e-4 \
              model.optim.weight_decay=0.01 \
              model.optim.sched.warmup_ratio=0.01 \
              exp_manager.exp_dir=PretrainingBERTFromPreprocessed \
              exp_manager.create_checkpoint_callback=False \
              '
              sh 'rm -rf examples/nlp/language_modeling/PretrainingBERTFromPreprocessed'
              sh 'ls -lha examples/nlp/language_modeling'
            }
        }
      }
    }

    stage('L2: Entity Linking') {
      when {
        anyOf {
          branch 'r1.9.0'
          changeRequest target: 'r1.9.0'
        }
      }
      failFast true
      parallel {
        stage ('Self Alignment Pretraining BERT') {
           steps {
             sh 'cd examples/nlp/entity_linking && \
             python self_alignment_pretraining.py \
             project_dir=. \
             trainer.val_check_interval=3 \
             model.raw_data=None \
             model.train_ds.data_file=/home/TestData/nlp/entity_linking/tiny_example_train_pairs.tsv \
             model.validation_ds.data_file=/home/TestData/nlp/entity_linking/tiny_example_validation_pairs.tsv \
             model.train_ds.batch_size=8 \
             model.validation_ds.batch_size=8 \
             exp_manager.exp_dir=null'
          }
        }
      }
    }

    // TODO: remove +model.optim.capturable=True when Pytorch fix: https://github.com/pytorch/pytorch/pull/81858
    // is in the release container
    stage('L2: NMT Attention is All You Need Training') {
      when {
        anyOf {
          branch 'r1.9.0'
          changeRequest target: 'r1.9.0'
        }
      }
      failFast true
      parallel {
        stage('L2: NMT Training Post-LN') {
            steps {
              sh 'python examples/nlp/machine_translation/enc_dec_nmt.py \
              --config-path=conf \
              --config-name=aayn_base \
              do_testing=false \
              model.train_ds.src_file_name=/home/TestData/nlp/nmt/toy_data/wmt14-de-en.src \
              model.train_ds.tgt_file_name=/home/TestData/nlp/nmt/toy_data/wmt14-de-en.ref \
              model.validation_ds.src_file_name=/home/TestData/nlp/nmt/toy_data/wmt14-de-en.src \
              model.validation_ds.tgt_file_name=/home/TestData/nlp/nmt/toy_data/wmt14-de-en.src \
              model.test_ds.src_file_name=/home/TestData/nlp/nmt/toy_data/wmt14-de-en.src \
              model.test_ds.tgt_file_name=/home/TestData/nlp/nmt/toy_data/wmt14-de-en.src \
              model.encoder_tokenizer.tokenizer_model=/home/TestData/nlp/nmt/toy_data/tt_tokenizer.BPE.4096.model \
              model.decoder_tokenizer.tokenizer_model=/home/TestData/nlp/nmt/toy_data/tt_tokenizer.BPE.4096.model \
              model.encoder.num_layers=1 \
              model.encoder.hidden_size=64 \
              model.encoder.inner_size=256 \
              model.decoder.num_layers=1 \
              model.decoder.hidden_size=64 \
              model.decoder.inner_size=256 \
              +model.optim.capturable=True \
              trainer.devices=[0] \
              trainer.accelerator="gpu" \
              +trainer.val_check_interval=2 \
              +trainer.limit_val_batches=1 \
              +trainer.max_steps=2 \
              trainer.precision=16 \
              +exp_manager.explicit_log_dir=examples/nlp/machine_translation/nmt_results \
              +exp_manager.create_checkpoint_callback=true \
              '
              sh 'python examples/nlp/machine_translation/enc_dec_nmt.py \
              --config-path=conf \
              --config-name=aayn_base \
              do_testing=true \
              model.train_ds.src_file_name=/home/TestData/nlp/nmt/toy_data/wmt14-de-en.src \
              model.train_ds.tgt_file_name=/home/TestData/nlp/nmt/toy_data/wmt14-de-en.ref \
              model.validation_ds.src_file_name=/home/TestData/nlp/nmt/toy_data/wmt14-de-en.src \
              model.validation_ds.tgt_file_name=/home/TestData/nlp/nmt/toy_data/wmt14-de-en.src \
              model.test_ds.src_file_name=/home/TestData/nlp/nmt/toy_data/wmt14-de-en.src \
              model.test_ds.tgt_file_name=/home/TestData/nlp/nmt/toy_data/wmt14-de-en.src \
              model.encoder_tokenizer.tokenizer_model=/home/TestData/nlp/nmt/toy_data/tt_tokenizer.BPE.4096.model \
              model.decoder_tokenizer.tokenizer_model=/home/TestData/nlp/nmt/toy_data/tt_tokenizer.BPE.4096.model \
              model.encoder.num_layers=1 \
              model.encoder.hidden_size=64 \
              model.encoder.inner_size=256 \
              model.decoder.num_layers=1 \
              model.decoder.hidden_size=64 \
              model.decoder.inner_size=256 \
              +model.optim.capturable=True \
              trainer.devices=[0] \
              trainer.accelerator="gpu" \
              +trainer.val_check_interval=10 \
              +trainer.limit_val_batches=1 \
              +trainer.limit_test_batches=1 \
              +trainer.max_steps=10 \
              +exp_manager.explicit_log_dir=examples/nlp/machine_translation/nmt_results \
              +exp_manager.create_checkpoint_callback=true \
              +exp_manager.resume_if_exists=True \
              '
              sh 'rm -rf examples/nlp/machine_translation/nmt_results'
            }
        }

        stage('L2: NMT Training Pre-LN') {
            steps {
              sh 'cd examples/nlp/machine_translation && \
              python enc_dec_nmt.py \
              --config-path=conf \
              --config-name=aayn_base \
              do_testing=true \
              model.train_ds.src_file_name=/home/TestData/nlp/nmt/toy_data/wmt14-de-en.src \
              model.train_ds.tgt_file_name=/home/TestData/nlp/nmt/toy_data/wmt14-de-en.ref \
              model.validation_ds.src_file_name=/home/TestData/nlp/nmt/toy_data/wmt14-de-en.src \
              model.validation_ds.tgt_file_name=/home/TestData/nlp/nmt/toy_data/wmt14-de-en.src \
              model.test_ds.src_file_name=/home/TestData/nlp/nmt/toy_data/wmt14-de-en.src \
              model.test_ds.tgt_file_name=/home/TestData/nlp/nmt/toy_data/wmt14-de-en.src \
              model.encoder_tokenizer.tokenizer_model=/home/TestData/nlp/nmt/toy_data/tt_tokenizer.BPE.4096.model \
              model.decoder_tokenizer.tokenizer_model=/home/TestData/nlp/nmt/toy_data/tt_tokenizer.BPE.4096.model \
              model.encoder.pre_ln=true \
              model.decoder.pre_ln=true \
              trainer.devices=[1] \
              trainer.accelerator="gpu" \
              +trainer.fast_dev_run=true \
              +trainer.limit_test_batches=2 \
              exp_manager=null \
              '
            }
        }
        stage('L2: NMT Multi-Validation') {
            steps {
              sh 'cd examples/nlp/machine_translation && \
              python enc_dec_nmt.py \
              --config-path=conf \
              --config-name=aayn_base \
              do_testing=true \
              model.train_ds.src_file_name=/home/TestData/nlp/nmt/toy_data/wmt14-en-de.src \
              model.train_ds.tgt_file_name=/home/TestData/nlp/nmt/toy_data/wmt14-en-de.ref \
              model.validation_ds.src_file_name=[/home/TestData/nlp/nmt/toy_data/wmt13-en-de.src,/home/TestData/nlp/nmt/toy_data/wmt14-en-de.src] \
              model.validation_ds.tgt_file_name=[/home/TestData/nlp/nmt/toy_data/wmt13-en-de.ref,/home/TestData/nlp/nmt/toy_data/wmt14-en-de.ref] \
              model.test_ds.src_file_name=[/home/TestData/nlp/nmt/toy_data/wmt13-en-de.src,/home/TestData/nlp/nmt/toy_data/wmt14-en-de.src] \
              model.test_ds.tgt_file_name=[/home/TestData/nlp/nmt/toy_data/wmt13-en-de.ref,/home/TestData/nlp/nmt/toy_data/wmt14-en-de.ref] \
              model.encoder_tokenizer.tokenizer_model=/home/TestData/nlp/nmt/toy_data/tt_tokenizer.BPE.4096.model \
              model.decoder_tokenizer.tokenizer_model=/home/TestData/nlp/nmt/toy_data/tt_tokenizer.BPE.4096.model \
              trainer.devices=[0] \
              trainer.accelerator="gpu" \
              +trainer.fast_dev_run=true \
              +trainer.limit_test_batches=2 \
              exp_manager=null \
              '
            }
        }
      }
    }

    stage('L2: NMT Attention is All You Need Inference') {
      when {
        anyOf {
          branch 'r1.9.0'
          changeRequest target: 'r1.9.0'
        }
      }
      failFast true
      parallel {
        stage('L2: NMT Inference - PostLN') {
            steps {
              sh 'cd examples/nlp/machine_translation && \
              python nmt_transformer_infer.py \
              --model=/home/TestData/nlp/nmt/toy_data/TransformerLargeDe-En.nemo \
              --srctext=/home/TestData/nlp/nmt/toy_data/wmt14-de-en.test.src \
              --tgtout=/home/TestData/nlp/nmt/toy_data/out.txt \
              --target_lang en \
              --source_lang de \
              '
            }
        }
        stage('L2: NMT Inference - Pre-LN') {
            steps {
              sh 'cd examples/nlp/machine_translation && \
              python nmt_transformer_infer.py \
              --model=/home/TestData/nlp/nmt/toy_data/en_de_24x6_preln.nemo \
              --srctext=/home/TestData/nlp/nmt/toy_data/wmt14-en-de.test.src \
              --tgtout=/home/TestData/nlp/nmt/toy_data/out.txt \
              --target_lang de \
              --source_lang en \
              '
            }
        }
      }
    }

    stage('L2: NMT Attention is All You Need Finetuning') {
      when {
        anyOf {
          branch 'main'
          changeRequest target: 'main'
        }
      }
      failFast true
      steps {
        sh "cd examples/nlp/machine_translation && \
        python enc_dec_nmt_finetune.py \
        model_path=/home/TestData/nlp/nmt/toy_data/en_de_24x6_preln.nemo \
        trainer.devices=[0] \
        ~trainer.max_epochs \
        model.train_ds.src_file_name=/home/TestData/nlp/nmt/toy_data/wmt14-de-en.src \
        model.train_ds.tgt_file_name=/home/TestData/nlp/nmt/toy_data/wmt14-de-en.ref \
        model.validation_ds.src_file_name=/home/TestData/nlp/nmt/toy_data/wmt14-de-en.src \
        model.validation_ds.tgt_file_name=/home/TestData/nlp/nmt/toy_data/wmt14-de-en.src \
        model.test_ds.src_file_name=/home/TestData/nlp/nmt/toy_data/wmt14-de-en.src \
        model.test_ds.tgt_file_name=/home/TestData/nlp/nmt/toy_data/wmt14-de-en.src \
        +trainer.val_check_interval=10 \
        +trainer.limit_val_batches=1 \
        +trainer.limit_test_batches=1 \
        +trainer.max_steps=10 \
        +exp_manager.exp_dir=examples/nlp/machine_translation/nmt_finetune \
        +exp_manager.create_checkpoint_callback=True \
        +exp_manager.checkpoint_callback_params.monitor=val_sacreBLEU \
        +exp_manager.checkpoint_callback_params.mode=max \
        +exp_manager.checkpoint_callback_params.save_best_model=true \
        "
        sh "rm -rf examples/nlp/machine_translation/nmt_finetune"
      }
    }

    stage('L2: NMT with HuggingFace') {
      when {
        anyOf {
          branch 'r1.9.0'
          changeRequest target: 'r1.9.0'
        }
      }
      failFast true
      parallel {
        stage('L2: NMT Pretrained HF Encoder') {
            steps {
              sh 'cd examples/nlp/machine_translation && \
              python enc_dec_nmt.py \
              --config-path=conf \
              --config-name=huggingface \
              model.shared_tokenizer=False \
              model.encoder_tokenizer.library=huggingface \
              model.encoder.library=huggingface \
              model.encoder.model_name=distilbert-base-cased \
              model.encoder.pretrained=true \
              model.train_ds.src_file_name=/home/TestData/nlp/nmt/toy_data/wmt14-de-en.src \
              model.train_ds.tgt_file_name=/home/TestData/nlp/nmt/toy_data/wmt14-de-en.ref \
              model.validation_ds.src_file_name=/home/TestData/nlp/nmt/toy_data/wmt14-de-en.src \
              model.validation_ds.tgt_file_name=/home/TestData/nlp/nmt/toy_data/wmt14-de-en.src \
              model.test_ds.src_file_name=/home/TestData/nlp/nmt/toy_data/wmt14-de-en.src \
              model.test_ds.tgt_file_name=/home/TestData/nlp/nmt/toy_data/wmt14-de-en.src \
              model.train_ds.tokens_in_batch=128 \
              model.validation_ds.tokens_in_batch=128 \
              model.test_ds.tokens_in_batch=128 \
              model.decoder_tokenizer.tokenizer_model=/home/TestData/nlp/nmt/toy_data/tt_tokenizer.BPE.4096.model \
              model.decoder.hidden_size=768 \
              model.decoder.inner_size=256 \
              trainer.devices=[0] \
              trainer.accelerator="gpu" \
              +trainer.fast_dev_run=true \
              exp_manager=null \
              '
            }
        }

        stage('L2: NMT Custom HF Encoder') {
            steps {
              sh 'cd examples/nlp/machine_translation && \
              python enc_dec_nmt.py \
              --config-path=conf \
              --config-name=huggingface \
              model.shared_tokenizer=True \
              model.encoder_tokenizer.library=yttm \
              model.encoder_tokenizer.tokenizer_model=/home/TestData/nlp/nmt/toy_data/tt_tokenizer.BPE.4096.model \
              model.encoder.library=huggingface \
              model.encoder.model_name=null \
              model.encoder.pretrained=false \
              +model.encoder._target_=transformers.BertConfig \
              +model.encoder.hidden_size=48 \
              model.train_ds.src_file_name=/home/TestData/nlp/nmt/toy_data/wmt14-de-en.src \
              model.train_ds.tgt_file_name=/home/TestData/nlp/nmt/toy_data/wmt14-de-en.ref \
              model.validation_ds.src_file_name=/home/TestData/nlp/nmt/toy_data/wmt14-de-en.src \
              model.validation_ds.tgt_file_name=/home/TestData/nlp/nmt/toy_data/wmt14-de-en.src \
              model.test_ds.src_file_name=/home/TestData/nlp/nmt/toy_data/wmt14-de-en.src \
              model.test_ds.tgt_file_name=/home/TestData/nlp/nmt/toy_data/wmt14-de-en.src \
              model.train_ds.tokens_in_batch=128 \
              model.validation_ds.tokens_in_batch=128 \
              model.test_ds.tokens_in_batch=128 \
              model.decoder_tokenizer.tokenizer_model=/home/TestData/nlp/nmt/toy_data/tt_tokenizer.BPE.4096.model \
              model.decoder.hidden_size=48 \
              model.decoder.inner_size=256 \
              trainer.devices=[1] \
              trainer.accelerator="gpu" \
              +trainer.fast_dev_run=true \
              exp_manager=null \
              '
            }
        }
      }
    }


    stage('L2: NMT Tarred Dataset Creation') {
      when {
        anyOf {
          branch 'r1.9.0'
          changeRequest target: 'r1.9.0'
        }
      }
      failFast true
      parallel {
        stage('L2: NMT Auto Tarred Dataset Creation') {
            steps {
              sh 'cd examples/nlp/machine_translation && \
              python enc_dec_nmt.py \
              --config-path=conf \
              --config-name=aayn_base \
              do_training=false \
              model.preproc_out_dir=$PWD/preproc_out_dir \
              model.train_ds.use_tarred_dataset=true \
              model.train_ds.n_preproc_jobs=2 \
              model.train_ds.lines_per_dataset_fragment=500 \
              model.train_ds.num_batches_per_tarfile=10 \
              model.train_ds.src_file_name=/home/TestData/nlp/nmt/toy_data/wmt14-de-en.src \
              model.train_ds.tgt_file_name=/home/TestData/nlp/nmt/toy_data/wmt14-de-en.ref \
              model.validation_ds.src_file_name=/home/TestData/nlp/nmt/toy_data/wmt14-de-en.src \
              model.validation_ds.tgt_file_name=/home/TestData/nlp/nmt/toy_data/wmt14-de-en.src \
              model.encoder_tokenizer.vocab_size=2000 \
              model.decoder_tokenizer.vocab_size=2000 \
              ~model.test_ds \
              trainer.devices=[0] \
              trainer.accelerator="gpu" \
              +trainer.fast_dev_run=true \
              exp_manager=null \
              '
            }
        }

        stage('L2: NMT Script Tarred Dataset Creation') {
            steps {
              sh 'cd examples/nlp/machine_translation && \
              python create_tarred_parallel_dataset.py \
              --src_fname /home/TestData/nlp/nmt/toy_data/wmt14-de-en.src \
              --tgt_fname /home/TestData/nlp/nmt/toy_data/wmt14-de-en.ref \
              --out_dir $PWD/out_dir \
              --encoder_tokenizer_vocab_size=2000 \
              --decoder_tokenizer_vocab_size=2000 \
              --tokens_in_batch=1000 \
              --lines_per_dataset_fragment=500 \
              --num_batches_per_tarfile=10 \
              --n_preproc_jobs=2 \
              '
            }
        }
      }
    }
    stage('L2: Megatron NMT Training TP=2') {
      when {
        anyOf {
          branch 'main'
          changeRequest target: 'main'
        }
      }
      failFast true
      steps {
        sh "python examples/nlp/machine_translation/megatron_nmt_training.py \
        trainer.devices=2 \
        trainer.accelerator=gpu \
        trainer.log_every_n_steps=1 \
        trainer.val_check_interval=10 \
        +trainer.limit_val_batches=2 \
        trainer.accumulate_grad_batches=1 \
        trainer.max_steps=10 \
        trainer.precision=16 \
        trainer.gradient_clip_val=1.0 \
        exp_manager.exp_dir=examples/nlp/machine_translation/megatron_nmt_results \
        model.tensor_model_parallel_size=2 \
        model.seq_length=128 \
        model.encoder.num_layers=4 \
        model.encoder.hidden_size=64 \
        model.encoder.num_attention_heads=8 \
        model.encoder.activation='swiglu' \
        model.encoder.masked_softmax_fusion=False \
        model.encoder.bias_activation_fusion=False \
        model.encoder.activations_checkpoint_method='block' \
        model.encoder.activations_checkpoint_num_layers=1 \
        model.decoder.num_layers=2 \
        model.decoder.hidden_size=64 \
        model.decoder.num_attention_heads=8 \
        model.decoder.activation='swiglu' \
        model.decoder.masked_softmax_fusion=False \
        model.decoder.bias_activation_fusion=False \
        model.decoder.activations_checkpoint_method='block' \
        model.decoder.activations_checkpoint_num_layers=1 \
        model.micro_batch_size=2 \
        model.global_batch_size=4 \
        model.train_ds.src_file_name=/home/TestData/nlp/nmt/toy_data/wmt14-de-en.src \
        model.train_ds.tgt_file_name=/home/TestData/nlp/nmt/toy_data/wmt14-de-en.ref \
        model.validation_ds.src_file_name=/home/TestData/nlp/nmt/toy_data/wmt14-de-en.src \
        model.validation_ds.tgt_file_name=/home/TestData/nlp/nmt/toy_data/wmt14-de-en.ref \
        ~model.test_ds \
        model.train_ds.dataset_type=text_memmap \
        model.encoder_tokenizer.library=sentencepiece \
        model.encoder_tokenizer.model=/home/TestData/nlp/nmt/toy_data/spm_64k_all_langs_plus_en.model \
        model.decoder_tokenizer.library=sentencepiece \
        model.decoder_tokenizer.model=/home/TestData/nlp/nmt/toy_data/spm_64k_all_langs_plus_en.model"
        sh "python examples/nlp/machine_translation/megatron_nmt_training.py \
        trainer.devices=2 \
        trainer.accelerator=gpu \
        trainer.log_every_n_steps=1 \
        trainer.val_check_interval=10 \
        +trainer.limit_val_batches=2 \
        trainer.accumulate_grad_batches=1 \
        trainer.max_steps=10 \
        trainer.precision=16 \
        trainer.gradient_clip_val=1.0 \
        exp_manager.exp_dir=examples/nlp/machine_translation/megatron_nmt_results \
        model.tensor_model_parallel_size=2 \
        model.seq_length=128 \
        model.encoder.num_layers=4 \
        model.encoder.hidden_size=64 \
        model.encoder.num_attention_heads=8 \
        model.encoder.activation='swiglu' \
        model.encoder.masked_softmax_fusion=False \
        model.encoder.bias_activation_fusion=False \
        model.encoder.activations_checkpoint_method='block' \
        model.encoder.activations_checkpoint_num_layers=1 \
        model.decoder.num_layers=2 \
        model.decoder.hidden_size=64 \
        model.decoder.num_attention_heads=8 \
        model.decoder.activation='swiglu' \
        model.decoder.masked_softmax_fusion=False \
        model.decoder.bias_activation_fusion=False \
        model.decoder.activations_checkpoint_method='block' \
        model.decoder.activations_checkpoint_num_layers=1 \
        model.micro_batch_size=2 \
        model.global_batch_size=4 \
        model.train_ds.src_file_name=/home/TestData/nlp/nmt/toy_data/wmt14-de-en.src \
        model.train_ds.tgt_file_name=/home/TestData/nlp/nmt/toy_data/wmt14-de-en.ref \
        model.validation_ds.src_file_name=/home/TestData/nlp/nmt/toy_data/wmt14-de-en.src \
        model.validation_ds.tgt_file_name=/home/TestData/nlp/nmt/toy_data/wmt14-de-en.ref \
        ~model.test_ds \
        model.train_ds.dataset_type=text_memmap \
        model.encoder_tokenizer.library=sentencepiece \
        model.encoder_tokenizer.model=/home/TestData/nlp/nmt/toy_data/spm_64k_all_langs_plus_en.model \
        model.decoder_tokenizer.library=sentencepiece \
        model.decoder_tokenizer.model=/home/TestData/nlp/nmt/toy_data/spm_64k_all_langs_plus_en.model"
        sh "rm -rf examples/nlp/machine_translation/megatron_nmt_results"
      }
    }

    // stage('L2: NMT Bottleneck Fallback') {
    //   when {
    //     anyOf {
    //       branch 'r1.9.0'
    //       changeRequest target: 'r1.9.0'
    //     }
    //   }
    //   failFast true
    //   parallel {
    //     stage('L2: seq2seq (no bottleneck)') {
    //         steps {
    //           sh 'cd examples/nlp/machine_translation && \
    //           enc_dec_nmt-bottleneck.py \
    //           --config-path=conf \
    //           --config-name=aayn_bottleneck \
    //           do_testing=true \
    //           model.model_type=nll \
    //           model.encoder.arch=seq2seq \
    //           model.encoder.hidden_steps=1 \
    //           model.encoder.hidden_blocks=1 \
    //           model.encoder.hidden_init_method=params \
    //           model.encoder.hidden_size=64 \
    //           model.encoder.inner_size=128 \
    //           model.encoder.num_attention_heads=2 \
    //           model.encoder.num_layers=2 \
    //           model.decoder.hidden_size=64 \
    //           model.decoder.inner_size=128 \
    //           model.decoder.num_attention_heads=2 \
    //           model.decoder.num_layers=2 \
    //           model.train_ds.src_file_name=/home/TestData/nlp/nmt/toy_data/wmt14-en-de.src \
    //           model.train_ds.tgt_file_name=/home/TestData/nlp/nmt/toy_data/wmt14-en-de.ref \
    //           model.validation_ds.src_file_name=[/home/TestData/nlp/nmt/toy_data/wmt13-en-de.src,/home/TestData/nlp/nmt/toy_data/wmt14-en-de.src] \
    //           model.validation_ds.tgt_file_name=[/home/TestData/nlp/nmt/toy_data/wmt13-en-de.ref,/home/TestData/nlp/nmt/toy_data/wmt14-en-de.ref] \
    //           model.test_ds.src_file_name=/home/TestData/nlp/nmt/toy_data/wmt13-en-de.src \
    //           model.test_ds.tgt_file_name=/home/TestData/nlp/nmt/toy_data/wmt13-en-de.ref \
    //           model.encoder_tokenizer.tokenizer_model=/home/TestData/nlp/nmt/toy_data/tt_tokenizer.BPE.4096.model \
    //           model.decoder_tokenizer.tokenizer_model=/home/TestData/nlp/nmt/toy_data/tt_tokenizer.BPE.4096.model \
    //           trainer.devices=[1] \
    //           trainer.accelerator="gpu" \
    //           +trainer.fast_dev_run=true \
    //           +trainer.limit_test_batches=2 \
    //           exp_manager=null \
    //           '
    //         }
    //     }
    //   }
    // }
    // stage('L2: NMT Bottleneck Architecture') {
    //   when {
    //     anyOf {
    //       branch 'r1.9.0'
    //       changeRequest target: 'r1.9.0'
    //     }
    //   }
    //   failFast true
    //   parallel {
    //     stage('Bridge Encoder (identity)') {
    //         steps {
    //           sh 'cd examples/nlp/machine_translation && \
    //           enc_dec_nmt-bottleneck.py \
    //           --config-path=conf \
    //           --config-name=aayn_bottleneck \
    //           do_testing=true \
    //           model.model_type=nll \
    //           model.encoder.arch=bridge \
    //           model.encoder.hidden_steps=1 \
    //           model.encoder.hidden_blocks=1 \
    //           model.encoder.hidden_init_method=identity \
    //           model.encoder.hidden_size=64 \
    //           model.encoder.inner_size=128 \
    //           model.encoder.num_attention_heads=2 \
    //           model.encoder.num_layers=2 \
    //           model.decoder.hidden_size=64 \
    //           model.decoder.inner_size=128 \
    //           model.decoder.num_attention_heads=2 \
    //           model.decoder.num_layers=2 \
    //           model.train_ds.src_file_name=/home/TestData/nlp/nmt/toy_data/wmt14-de-en.src \
    //           model.train_ds.tgt_file_name=/home/TestData/nlp/nmt/toy_data/wmt14-de-en.ref \
    //           model.validation_ds.src_file_name=/home/TestData/nlp/nmt/toy_data/wmt14-de-en.src \
    //           model.validation_ds.tgt_file_name=/home/TestData/nlp/nmt/toy_data/wmt14-de-en.src \
    //           model.test_ds.src_file_name=/home/TestData/nlp/nmt/toy_data/wmt14-de-en.src \
    //           model.test_ds.tgt_file_name=/home/TestData/nlp/nmt/toy_data/wmt14-de-en.src \
    //           model.encoder_tokenizer.tokenizer_model=/home/TestData/nlp/nmt/toy_data/tt_tokenizer.BPE.4096.model \
    //           model.decoder_tokenizer.tokenizer_model=/home/TestData/nlp/nmt/toy_data/tt_tokenizer.BPE.4096.model \
    //		 trainer.devices=[0] \
    // 		 trainer.accelerator="gpu" \
    //           +trainer.fast_dev_run=true \
    //           +trainer.limit_test_batches=2 \
    //           exp_manager=null \
    //           '
    //         }
    //     }
    //     stage('Perceiver Encoder (params)') {
    //         steps {
    //           sh 'cd examples/nlp/machine_translation && \
    //           enc_dec_nmt-bottleneck.py \
    //           --config-path=conf \
    //           --config-name=aayn_bottleneck \
    //           do_testing=true \
    //           model.model_type=nll \
    //           model.encoder.arch=perceiver \
    //           model.encoder.hidden_steps=1 \
    //           model.encoder.hidden_blocks=1 \
    //           model.encoder.hidden_init_method=params \
    //           model.encoder.hidden_size=64 \
    //           model.encoder.inner_size=128 \
    //           model.encoder.num_attention_heads=2 \
    //           model.encoder.num_layers=2 \
    //           model.decoder.hidden_size=64 \
    //           model.decoder.inner_size=128 \
    //           model.decoder.num_attention_heads=2 \
    //           model.decoder.num_layers=2 \
    //           model.train_ds.src_file_name=/home/TestData/nlp/nmt/toy_data/wmt14-de-en.src \
    //           model.train_ds.tgt_file_name=/home/TestData/nlp/nmt/toy_data/wmt14-de-en.ref \
    //           model.validation_ds.src_file_name=/home/TestData/nlp/nmt/toy_data/wmt14-de-en.src \
    //           model.validation_ds.tgt_file_name=/home/TestData/nlp/nmt/toy_data/wmt14-de-en.src \
    //           model.test_ds.src_file_name=/home/TestData/nlp/nmt/toy_data/wmt14-de-en.src \
    //           model.test_ds.tgt_file_name=/home/TestData/nlp/nmt/toy_data/wmt14-de-en.src \
    //           model.encoder_tokenizer.tokenizer_model=/home/TestData/nlp/nmt/toy_data/tt_tokenizer.BPE.4096.model \
    //           model.decoder_tokenizer.tokenizer_model=/home/TestData/nlp/nmt/toy_data/tt_tokenizer.BPE.4096.model \
    //           trainer.devices=[1] \
    //           trainer.accelerator="gpu" \
    //           +trainer.fast_dev_run=true \
    //           +trainer.limit_test_batches=2 \
    //           exp_manager=null \
    //           '
    //         }
    //     }
    //   }
    // }
    // stage('L2: NMT Bottleneck LVM') {
    //   when {
    //     anyOf {
    //       branch 'r1.9.0'
    //       changeRequest target: 'r1.9.0'
    //     }
    //   }
    //   failFast true
    //   parallel {
    //     stage('VAE') {
    //         steps {
    //           sh 'cd examples/nlp/machine_translation && \
    //           enc_dec_nmt-bottleneck.py \
    //           --config-path=conf \
    //           --config-name=aayn_bottleneck \
    //           do_testing=true \
    //           model.model_type=vae \
    //           model.encoder.arch=perceiver \
    //           model.encoder.hidden_steps=1 \
    //           model.encoder.hidden_blocks=1 \
    //           model.encoder.hidden_init_method=params \
    //           model.encoder.hidden_size=64 \
    //           model.encoder.inner_size=128 \
    //           model.encoder.num_attention_heads=2 \
    //           model.encoder.num_layers=2 \
    //           model.decoder.hidden_size=64 \
    //           model.decoder.inner_size=128 \
    //           model.decoder.num_attention_heads=2 \
    //           model.decoder.num_layers=2 \
    //           model.train_ds.src_file_name=/home/TestData/nlp/nmt/toy_data/wmt14-de-en.src \
    //           model.train_ds.tgt_file_name=/home/TestData/nlp/nmt/toy_data/wmt14-de-en.ref \
    //           model.validation_ds.src_file_name=/home/TestData/nlp/nmt/toy_data/wmt14-de-en.src \
    //           model.validation_ds.tgt_file_name=/home/TestData/nlp/nmt/toy_data/wmt14-de-en.src \
    //           model.test_ds.src_file_name=/home/TestData/nlp/nmt/toy_data/wmt14-de-en.src \
    //           model.test_ds.tgt_file_name=/home/TestData/nlp/nmt/toy_data/wmt14-de-en.src \
    //           model.encoder_tokenizer.tokenizer_model=/home/TestData/nlp/nmt/toy_data/tt_tokenizer.BPE.4096.model \
    //           model.decoder_tokenizer.tokenizer_model=/home/TestData/nlp/nmt/toy_data/tt_tokenizer.BPE.4096.model \
    //           trainer.devices=[0] \
    //           trainer.accelerator="gpu" \
    //           +trainer.fast_dev_run=true \
    //           +trainer.limit_test_batches=2 \
    //           exp_manager=null \
    //           '
    //         }
    //     }
    //     stage('MIM') {
    //         steps {
    //           sh 'cd examples/nlp/machine_translation && \
    //           enc_dec_nmt-bottleneck.py \
    //           --config-path=conf \
    //           --config-name=aayn_bottleneck \
    //           do_testing=true \
    //           model.model_type=mim \
    //           model.encoder.arch=perceiver \
    //           model.encoder.hidden_steps=1 \
    //           model.encoder.hidden_blocks=1 \
    //           model.encoder.hidden_init_method=params \
    //           model.encoder.hidden_size=64 \
    //           model.encoder.inner_size=128 \
    //           model.encoder.num_attention_heads=2 \
    //           model.encoder.num_layers=2 \
    //           model.decoder.hidden_size=64 \
    //           model.decoder.inner_size=128 \
    //           model.decoder.num_attention_heads=2 \
    //           model.decoder.num_layers=2 \
    //           model.train_ds.src_file_name=/home/TestData/nlp/nmt/toy_data/wmt14-de-en.src \
    //           model.train_ds.tgt_file_name=/home/TestData/nlp/nmt/toy_data/wmt14-de-en.ref \
    //           model.validation_ds.src_file_name=/home/TestData/nlp/nmt/toy_data/wmt14-de-en.src \
    //           model.validation_ds.tgt_file_name=/home/TestData/nlp/nmt/toy_data/wmt14-de-en.src \
    //           model.test_ds.src_file_name=/home/TestData/nlp/nmt/toy_data/wmt14-de-en.src \
    //           model.test_ds.tgt_file_name=/home/TestData/nlp/nmt/toy_data/wmt14-de-en.src \
    //           model.encoder_tokenizer.tokenizer_model=/home/TestData/nlp/nmt/toy_data/tt_tokenizer.BPE.4096.model \
    //           model.decoder_tokenizer.tokenizer_model=/home/TestData/nlp/nmt/toy_data/tt_tokenizer.BPE.4096.model \
    //           trainer.devices=[1] \
    //           trainer.accelerator="gpu" \
    //           +trainer.fast_dev_run=true \
    //           +trainer.limit_test_batches=2 \
    //           exp_manager=null \
    //           '
    //         }
    //     }
    //   }
    // }
    stage('L2: Megatron Bert Pretraining and Resume Training') {
      when {
        anyOf {
          branch 'r1.9.0'
          changeRequest target: 'r1.9.0'
        }
      }
      failFast true
      steps {
        sh "python examples/nlp/language_modeling/megatron_bert_pretraining.py \
        trainer.devices=2 \
        trainer.accelerator=gpu \
        trainer.log_every_n_steps=1 \
        trainer.val_check_interval=10 \
        trainer.limit_val_batches=2 \
        trainer.accumulate_grad_batches=2 \
        trainer.max_steps=10 \
        trainer.precision=16 \
        trainer.gradient_clip_val=1.0 \
        exp_manager.exp_dir=examples/nlp/language_modeling/bert_pretrain_results \
        model.tensor_model_parallel_size=2 \
        model.optim.name=fused_adam \
        model.optim.lr=2e-4 \
        model.optim.sched.warmup_steps=2 \
        model.optim.sched.constant_steps=2 \
        model.optim.sched.min_lr=8e-5 \
        model.max_position_embeddings=128 \
        model.encoder_seq_length=128 \
        model.data.seq_length=128 \
        model.tokenizer.vocab_file=/home/TestData/nlp/megatron_bert/data/bert/vocab.txt \
        model.num_layers=8 \
        model.hidden_size=256 \
        model.num_attention_heads=8 \
        model.activations_checkpoint_method='block' \
        model.activations_checkpoint_num_layers=1 \
        model.data.data_prefix=[.5,/home/TestData/nlp/megatron_bert/data/bert/simple_wiki_bert_preproc_text_sentence,.5,/home/TestData/nlp/megatron_bert/data/bert/simple_wiki_bert_preproc_text_sentence] \
        model.data.index_mapping_dir=examples/nlp/language_modeling/bert_index_mappings"
        sh "python examples/nlp/language_modeling/megatron_bert_pretraining.py \
        trainer.devices=2 \
        trainer.accelerator=gpu \
        trainer.log_every_n_steps=1 \
        trainer.val_check_interval=10 \
        trainer.limit_val_batches=2 \
        trainer.accumulate_grad_batches=2 \
        trainer.max_steps=20 \
        trainer.precision=16 \
        trainer.gradient_clip_val=1.0 \
        exp_manager.exp_dir=examples/nlp/language_modeling/bert_pretrain_results \
        exp_manager.resume_if_exists=True \
        model.tensor_model_parallel_size=2 \
        model.optim.name=fused_adam \
        model.optim.lr=2e-4 \
        model.optim.sched.warmup_steps=2 \
        model.optim.sched.constant_steps=2 \
        model.optim.sched.min_lr=8e-5 \
        model.max_position_embeddings=128 \
        model.encoder_seq_length=128 \
        model.data.seq_length=128 \
        model.tokenizer.vocab_file=/home/TestData/nlp/megatron_bert/data/bert/vocab.txt \
        model.num_layers=8 \
        model.hidden_size=256 \
        model.num_attention_heads=8 \
        model.activations_checkpoint_method='block' \
        model.activations_checkpoint_num_layers=1 \
        model.data.data_prefix=[.5,/home/TestData/nlp/megatron_bert/data/bert/simple_wiki_bert_preproc_text_sentence,.5,/home/TestData/nlp/megatron_bert/data/bert/simple_wiki_bert_preproc_text_sentence] \
        model.data.index_mapping_dir=examples/nlp/language_modeling/bert_index_mappings"
        sh "rm -rf examples/nlp/language_modeling/bert_pretrain_results"
        sh "rm -rf examples/nlp/language_modeling/bert_index_mappings"
      }
    }
    stage('L2: Megatron RETRO Pretraining and Resume Training') {
      when {
        anyOf {
          branch 'main'
          changeRequest target: 'main'
        }
      }
      failFast true
      steps {
        sh "python examples/nlp/language_modeling/megatron_retro_pretraining.py \
        trainer.devices=2 \
        trainer.num_nodes=1 \
        trainer.accelerator=gpu \
        trainer.accumulate_grad_batches=1 \
        trainer.limit_val_batches=2 \
        exp_manager.resume_if_exists=True \
        trainer.max_steps=10 \
        trainer.precision=16 \
        trainer.gradient_clip_val=1.0 \
        trainer.val_check_interval=10 \
        exp_manager.exp_dir=examples/nlp/language_modeling/retro_results \
        model.data.data_prefix='' \
        model.data.knn_index='' \
        model.data.retrieval_prefix='' \
        model.tensor_model_parallel_size=2 \
        model.micro_batch_size=4 \
        model.optim.name=fused_adam \
        model.optim.lr=2e-4 \
        model.optim.sched.warmup_steps=2 \
        model.optim.sched.constant_steps=2 \
        model.optim.sched.min_lr=8e-5 \
        model.max_position_embeddings=128 \
        model.encoder_seq_length=128 \
        model.chunk_size=32 \
        model.enc_num_layers=2 \
        model.dec_num_layers=2 \
        model.enc_cross_attention=[1] \
        model.dec_cross_attention=[1] \
        +model.data.mock=True"
        sh "python examples/nlp/language_modeling/megatron_retro_pretraining.py \
        trainer.devices=2 \
        trainer.num_nodes=1 \
        trainer.accelerator=gpu \
        trainer.accumulate_grad_batches=1 \
        trainer.limit_val_batches=2 \
        exp_manager.resume_if_exists=True \
        trainer.max_steps=20 \
        trainer.precision=16 \
        trainer.gradient_clip_val=1.0 \
        trainer.val_check_interval=10 \
        exp_manager.exp_dir=examples/nlp/language_modeling/retro_results \
        model.data.data_prefix='' \
        model.data.knn_index='' \
        model.data.retrieval_prefix='' \
        model.tensor_model_parallel_size=2 \
        model.micro_batch_size=4 \
        model.optim.name=fused_adam \
        model.optim.lr=2e-4 \
        model.optim.sched.warmup_steps=2 \
        model.optim.sched.constant_steps=2 \
        model.optim.sched.min_lr=8e-5 \
        model.max_position_embeddings=128 \
        model.encoder_seq_length=128 \
        model.chunk_size=32 \
        model.enc_num_layers=2 \
        model.dec_num_layers=2 \
        model.enc_cross_attention=[1] \
        model.dec_cross_attention=[1] \
        +model.data.mock=True"
        sh "rm -rf examples/nlp/language_modeling/retro_results"
      }
    }
    stage('L2: Megatron RETRO muTransfer Pretraining Performance') {
      when {
        anyOf {
          branch 'main'
          changeRequest target: 'main'
        }
      }
      failFast true
      steps {
            sh "python examples/nlp/language_modeling/megatron_retro_mutransfer_pretrain.py \
                trainer.devices=2 \
                trainer.num_nodes=1 \
                trainer.accelerator=gpu \
                trainer.accumulate_grad_batches=1 \
                trainer.max_steps=100 \
                trainer.log_every_n_steps=1 \
                trainer.precision=16 \
                trainer.val_check_interval=100 \
                trainer.limit_val_batches=0 \
                trainer.gradient_clip_val=1.0 \
                +trainer.num_sanity_val_steps=0 \
                exp_manager.exp_dir=examples/nlp/language_modeling/retro_results/ \
                +exp_manager.version=smalltest \
                model.data.neighbors=2 \
                model.megatron_amp_O2=False \
                model.apply_query_key_layer_scaling=False \
                model.tensor_model_parallel_size=1 \
                model.optim.name=muadamw \
                model.optim.weight_decay=0.1 \
                model.optim.betas=[0.9,0.95] \
                model.optim.lr=6e-4 \
                model.optim.sched.warmup_steps=1000 \
                model.optim.sched.constant_steps=0 \
                model.optim.sched.min_lr=6e-5 \
                model.add_position_embedding=False \
                model.enc_num_layers=2 \
                model.dec_num_layers=6 \
                model.enc_cross_attention=[0] \
                model.dec_cross_attention=[3,5] \
                model.hidden_size=96 \
                model.ffn_hidden_size=384 \
                model.init_method_std=0.023 \
                model.num_attention_heads=12 \
                model.max_position_embeddings=1024 \
                model.encoder_seq_length=1024 \
                model.tokenizer.library=megatron \
                model.tokenizer.type=GPT2BPETokenizer \
                model.tokenizer.merge_file=/home/TestData/nlp/megatron_retro/gpt2-merges.txt \
                model.tokenizer.vocab_file=/home/TestData/nlp/megatron_retro/gpt2-vocab.json \
                model.data.data_prefix=[/home/TestData/nlp/megatron_retro/retro_wiki_test_text_document] \
                model.data.knn_index=[/home/TestData/nlp/megatron_retro/knn2_map_wiki_test.idx] \
                model.data.retrieval_prefix=/home/TestData/nlp/megatron_retro/retro_wiki_test_text_document \
                model.data.index_mapping_dir=/home/TestData/nlp/megatron_retro \
                model.data.num_workers=8 \
                model.micro_batch_size=8 \
                model.normalization=rmsnorm \
                model.transformer_block_type=pre_ln \
                model.bias_activation_fusion=True \
                model.bias_dropout_add_fusion=False \
                model.masked_softmax_fusion=True \
                model.hidden_dropout=0 \
                model.attention_dropout=0 \
                model.fp32_residual_connection=True \
                model.shape_file=/home/TestData/nlp/megatron_retro/o1_rel_shape_info_tiny.yaml"
        sh '''python -c "import pandas as pd
import pathlib
from pandas.testing import assert_frame_equal
from tensorboard.backend.event_processing.event_accumulator import EventAccumulator
import torch
if not (torch.cuda.is_available() and torch.cuda.get_device_properties(0).major == 8):
    import sys
    sys.exit(0)
event_file = list(pathlib.Path('examples/nlp/language_modeling/retro_results/megatron_retro/smalltest').glob('events.out.tfevents*'))[0]
ea = EventAccumulator(str(event_file)).Reload()
vals = []
for i in ea.Scalars('reduced_train_loss'):
    vals.append(i.value)
training_curve = pd.DataFrame({'loss': vals})
gt_curve = pd.read_csv('/home/TestData/nlp/megatron_retro/expected_learning_curve.csv')
assert_frame_equal(training_curve, gt_curve, rtol=1e-3, atol=1e-3)"'''
        sh "rm -rf examples/nlp/language_modeling/retro_results"
      }
    }
    stage('L2: BioMegatron Bert NER Task') {
      when {
        anyOf {
          branch 'r1.9.0'
          changeRequest target: 'r1.9.0'
        }
      }
      failFast true
      steps {
        sh "python examples/nlp/token_classification/token_classification_train.py \
        exp_manager.exp_dir=examples/nlp/language_modeling/token_classification_results \
        trainer.max_epochs=1 \
        model.dataset.data_dir=/home/TestData/nlp/ner \
        model.language_model.pretrained_model_name=biomegatron345m_biovocab_30k_cased \
        model.tokenizer.tokenizer_name=null"
        sh "rm -rf examples/nlp/language_modeling/token_classification_results"
      }
    }
    stage('L2: Megatron GPT Pretraining and Resume Training TP=2') {
      when {
        anyOf {
          branch 'r1.9.0'
          changeRequest target: 'r1.9.0'
        }
      }
      failFast true
      steps {
        sh "python examples/nlp/language_modeling/megatron_gpt_pretraining.py \
        trainer.devices=2 \
        trainer.accelerator=gpu \
        trainer.log_every_n_steps=1 \
        trainer.val_check_interval=2 \
        trainer.limit_val_batches=2 \
        trainer.accumulate_grad_batches=1 \
        trainer.max_steps=3 \
        trainer.precision=16 \
        trainer.gradient_clip_val=1.0 \
        exp_manager.exp_dir=examples/nlp/language_modeling/gpt_pretrain_results \
        model.tensor_model_parallel_size=2 \
        model.optim.name=fused_adam \
        model.optim.lr=2e-4 \
        model.optim.sched.warmup_steps=1 \
        model.optim.sched.constant_steps=1 \
        model.optim.sched.min_lr=8e-5 \
        model.max_position_embeddings=128 \
        model.encoder_seq_length=128 \
        model.data.seq_length=128 \
        model.tokenizer.vocab_file=/home/TestData/nlp/megatron_gpt/data/gpt/vocab.json \
        model.tokenizer.merge_file=/home/TestData/nlp/megatron_gpt/data/gpt/merges.txt \
        model.num_layers=8 \
        model.hidden_size=256 \
        model.num_attention_heads=8 \
        model.activations_checkpoint_method='block' \
        model.activations_checkpoint_num_layers=1 \
        model.data.data_prefix=[.5,/home/TestData/nlp/megatron_gpt/data/gpt/simple_wiki_gpt_preproc_text_document,.5,/home/TestData/nlp/megatron_gpt/data/gpt/simple_wiki_gpt_preproc_text_document] \
        model.data.index_mapping_dir=examples/nlp/language_modeling/gpt_index_mappings"
        sh "python examples/nlp/language_modeling/megatron_gpt_pretraining.py \
        trainer.devices=2 \
        trainer.accelerator=gpu \
        trainer.log_every_n_steps=1 \
        trainer.val_check_interval=2 \
        trainer.limit_val_batches=1 \
        trainer.accumulate_grad_batches=1 \
        trainer.max_steps=6 \
        trainer.precision=16 \
        trainer.gradient_clip_val=1.0 \
        exp_manager.exp_dir=examples/nlp/language_modeling/gpt_pretrain_results \
        exp_manager.resume_if_exists=True \
        model.tensor_model_parallel_size=2 \
        model.optim.name=fused_adam \
        model.optim.lr=2e-4 \
        model.optim.sched.warmup_steps=2 \
        model.optim.sched.constant_steps=2 \
        model.optim.sched.min_lr=8e-5 \
        model.max_position_embeddings=128 \
        model.encoder_seq_length=128 \
        model.data.seq_length=128 \
        model.tokenizer.vocab_file=/home/TestData/nlp/megatron_gpt/data/gpt/vocab.json \
        model.tokenizer.merge_file=/home/TestData/nlp/megatron_gpt/data/gpt/merges.txt \
        model.num_layers=8 \
        model.hidden_size=256 \
        model.num_attention_heads=8 \
        model.activations_checkpoint_method='block' \
        model.activations_checkpoint_num_layers=1 \
        model.data.data_prefix=[.5,/home/TestData/nlp/megatron_gpt/data/gpt/simple_wiki_gpt_preproc_text_document,.5,/home/TestData/nlp/megatron_gpt/data/gpt/simple_wiki_gpt_preproc_text_document] \
        model.data.index_mapping_dir=examples/nlp/language_modeling/gpt_index_mappings"
        sh "rm -rf examples/nlp/language_modeling/gpt_pretrain_results"
        sh "rm -rf examples/nlp/language_modeling/gpt_index_mappings"
      }
    }
    stage('L2: Megatron GPT Pretraining and Resume Training PP=2') {
      when {
        anyOf {
          branch 'r1.9.0'
          changeRequest target: 'r1.9.0'
        }
      }
      failFast true
      steps {
        sh "python examples/nlp/language_modeling/megatron_gpt_pretraining.py \
        trainer.devices=2 \
        trainer.log_every_n_steps=1 \
        trainer.val_check_interval=2 \
        trainer.limit_val_batches=2 \
        trainer.accumulate_grad_batches=1 \
        trainer.max_steps=3 \
        trainer.precision=16 \
        trainer.gradient_clip_val=1.0 \
        exp_manager.exp_dir=examples/nlp/language_modeling/gpt_pretrain_results \
        model.pipeline_model_parallel_size=2 \
        model.tensor_model_parallel_size=1 \
        model.optim.name=fused_adam \
        model.optim.lr=2e-4 \
        model.optim.sched.warmup_steps=1 \
        model.optim.sched.constant_steps=1 \
        model.optim.sched.min_lr=8e-5 \
        model.max_position_embeddings=128 \
        model.encoder_seq_length=128 \
        model.data.seq_length=128 \
        model.tokenizer.vocab_file=/home/TestData/nlp/megatron_gpt/data/gpt/vocab.json \
        model.tokenizer.merge_file=/home/TestData/nlp/megatron_gpt/data/gpt/merges.txt \
        model.num_layers=8 \
        model.hidden_size=256 \
        model.num_attention_heads=8 \
        model.activations_checkpoint_method='block' \
        model.activations_checkpoint_num_layers=1 \
        model.data.data_prefix=[.5,/home/TestData/nlp/megatron_gpt/data/gpt/simple_wiki_gpt_preproc_text_document,.5,/home/TestData/nlp/megatron_gpt/data/gpt/simple_wiki_gpt_preproc_text_document] \
        model.data.index_mapping_dir=examples/nlp/language_modeling/gpt_index_mappings"
        sh "python examples/nlp/language_modeling/megatron_gpt_pretraining.py \
        trainer.devices=2 \
        trainer.log_every_n_steps=1 \
        trainer.val_check_interval=2 \
        trainer.limit_val_batches=2 \
        trainer.accumulate_grad_batches=1 \
        trainer.max_steps=6 \
        trainer.precision=16 \
        trainer.gradient_clip_val=1.0 \
        exp_manager.exp_dir=examples/nlp/language_modeling/gpt_pretrain_results \
        exp_manager.resume_if_exists=True \
        model.pipeline_model_parallel_size=2 \
        model.tensor_model_parallel_size=1 \
        model.optim.name=fused_adam \
        model.optim.lr=2e-4 \
        model.optim.sched.warmup_steps=2 \
        model.optim.sched.constant_steps=2 \
        model.optim.sched.min_lr=8e-5 \
        model.max_position_embeddings=128 \
        model.encoder_seq_length=128 \
        model.data.seq_length=128 \
        model.tokenizer.vocab_file=/home/TestData/nlp/megatron_gpt/data/gpt/vocab.json \
        model.tokenizer.merge_file=/home/TestData/nlp/megatron_gpt/data/gpt/merges.txt \
        model.num_layers=8 \
        model.hidden_size=256 \
        model.num_attention_heads=8 \
        model.activations_checkpoint_method='block' \
        model.activations_checkpoint_num_layers=1 \
        model.data.data_prefix=[.5,/home/TestData/nlp/megatron_gpt/data/gpt/simple_wiki_gpt_preproc_text_document,.5,/home/TestData/nlp/megatron_gpt/data/gpt/simple_wiki_gpt_preproc_text_document] \
        model.data.index_mapping_dir=examples/nlp/language_modeling/gpt_index_mappings"
        sh "rm -rf examples/nlp/language_modeling/gpt_pretrain_results"
        sh "rm -rf examples/nlp/language_modeling/gpt_index_mappings"
      }
    }
    stage('L2: Megatron GPT Eval') {
      when {
        anyOf {
          branch 'r1.9.0'
          changeRequest target: 'r1.9.0'
        }
      }
      failFast true
      steps{
        sh "python examples/nlp/language_modeling/megatron_gpt_eval.py \
            gpt_model_file=/home/TestData/nlp/megatron_gpt/125M/megatron_gpt.nemo \
            prompts=['How to fix GPU memory? A:'] \
            tensor_model_parallel_size=1 \
            inference.tokens_to_generate=32 \
            trainer.precision=16"
      }
    }
    stage('L2: Megatron GPT Eval PP2') {
      when {
        anyOf {
          branch 'main'
          changeRequest target: 'main'
        }
      }
      failFast true
      steps {
        sh "python examples/nlp/language_modeling/megatron_gpt_eval.py \
            gpt_model_file=/home/TestData/nlp/megatron_gpt/PP2/gpt_pp2_tp1.nemo \
            server=False \
            tensor_model_parallel_size=1 \
            pipeline_model_parallel_size=2 \
            trainer.devices=2 \
            trainer.num_nodes=1"
      }
    }
    stage('L2: Megatron GPT Prompt Learning') {
      when {
<<<<<<< HEAD
	anyOf {
	  branch 'r1.9.0'
	  changeRequest target: 'r1.9.0'
	}
=======
        anyOf {
          branch 'main'
          changeRequest target: 'main'
        }
>>>>>>> 69f71524
      }
      failFast true
      parallel{
        stage('GPT Prompt Learning TP=2 PP=1') {
          steps {
            sh "python examples/nlp/language_modeling/megatron_gpt_prompt_learning.py \
                --config-name=megatron_gpt_prompt_learning_config \
                name='/home/TestData/nlp/prompt_learning/p_tuning_test_tp' \
                trainer.devices=2 \
                trainer.max_steps=6 \
                trainer.max_epochs=null \
                model.tensor_model_parallel_size=2 \
                model.language_model_path='/home/TestData/nlp/megatron_gpt/tiny/megatron_14m_gpt_tp2_pp1.nemo' \
                model.existing_tasks=[] \
                model.new_tasks=['rte'] \
                model.data.train_ds=['/home/TestData/nlp/prompt_learning/rte_CI_test.jsonl'] \
                model.data.validation_ds=['/home/TestData/nlp/prompt_learning/rte_CI_test.jsonl'] \
                model.global_batch_size=4"
            sh "rm -rf /home/TestData/nlp/prompt_learning/p_tuning_test_tp"
            sh "python examples/nlp/language_modeling/megatron_gpt_prompt_learning_eval.py \
                virtual_prompt_model_file='/home/TestData/nlp/prompt_learning/p_tuning_test_tp.nemo' \
                gpt_model_file='/home/TestData/nlp/megatron_gpt/tiny/megatron_14m_gpt_tp2_pp1.nemo' \
                inference.greedy=True \
                inference.add_BOS=False \
                trainer.devices=2 \
                tensor_model_parallel_size=2 \
                pred_file_path=/home/TestData/nlp/prompt_learning/p_tuning_test_tp_preds.txt \
                data_paths=['/home/TestData/nlp/prompt_learning/rte_CI_test.jsonl']"
            sh "rm -rf /home/TestData/nlp/prompt_learning/p_tuning_test_tp.nemo"
            sh "rm -rf /home/TestData/nlp/prompt_learning/p_tuning_test_tp_preds.txt"
          }
        }
        stage('GPT Prompt Learning TP=1 PP=2') {
          steps {
            sh "python examples/nlp/language_modeling/megatron_gpt_prompt_learning.py \
                --config-name=megatron_gpt_prompt_learning_config \
                name='/home/TestData/nlp/prompt_learning/p_tuning_test_pp' \
                trainer.devices=2 \
                trainer.max_steps=6 \
                trainer.max_epochs=null \
                model.pipeline_model_parallel_size=2 \
                model.language_model_path='/home/TestData/nlp/megatron_gpt/tiny/megatron_14m_gpt_tp1_pp2.nemo' \
                model.existing_tasks=[] \
                model.new_tasks=['boolq'] \
                model.data.train_ds=['/home/TestData/nlp/prompt_learning/boolq_CI_test.jsonl'] \
                model.data.validation_ds=['/home/TestData/nlp/prompt_learning/boolq_CI_test.jsonl'] \
                model.global_batch_size=4"
            sh "rm -rf /home/TestData/nlp/prompt_learning/p_tuning_test_pp"
            sh "python examples/nlp/language_modeling/megatron_gpt_prompt_learning_eval.py \
                virtual_prompt_model_file='/home/TestData/nlp/prompt_learning/p_tuning_test_pp.nemo' \
                gpt_model_file='/home/TestData/nlp/megatron_gpt/tiny/megatron_14m_gpt_tp1_pp2.nemo' \
                inference.greedy=True \
                inference.add_BOS=False \
                trainer.devices=2 \
                pipeline_model_parallel_size=2 \
                pred_file_path=/home/TestData/nlp/prompt_learning/p_tuning_test_pp_preds.txt \
                data_paths=['/home/TestData/nlp/prompt_learning/boolq_CI_test.jsonl']"
            sh "rm -rf /home/TestData/nlp/prompt_learning/p_tuning_test_pp.nemo"
            sh "rm -rf /home/TestData/nlp/prompt_learning/p_tuning_test_pp_preds.txt"
          }
        }
      }
    }



    // TODO: Add this test back. Test was failing on CI machines due to HW error
    // stage('L2: Megatron GPT Convert from Megatron-LM checkpoing and Eval') {
    //   when {
    //     anyOf {
    //       branch 'r1.9.0'
    //       changeRequest target: 'r1.9.0'
    //     }
    //   }
    //   failFast true
    //   steps {
    //     sh "python -m torch.distributed.launch --nproc_per_node=2 \
    //     examples/nlp/language_modeling/megatron_lm_ckpt_to_nemo.py \
    //     --checkpoint_folder=/home/TestData/nlp/megatron_gpt/data/gpt/iter_0008700 \
    //     --checkpoint_name=model_optim_rng.pt \
    //     --hparams_file=/home/TestData/nlp/megatron_gpt/data/gpt/iter_0008700/hparams.yaml \
    //     --nemo_file_path=examples/nlp/language_modeling/small_gpt.nemo \
    //     --model_type=gpt \
    //     --pipeline_model_parallel_size=1 \
    //     --gpus_per_node=2 \
    //     --tensor_model_parallel_size=2"
    //     sh "python examples/nlp/language_modeling/megatron_gpt_eval.py \
    //     --gpt_model_file=examples/nlp/language_modeling/small_gpt.nemo \
    //     --tokens_to_generate=32 \
    //     --tensor_model_parallel_size=2 \
    //     --prompt='This is a test.'"
    //     sh "rm examples/nlp/language_modeling/small_gpt.nemo"
    //   }
    // }
    stage('L2: Megatron Change Partitions') {
      when {
        anyOf {
          branch 'r1.9.0'
          changeRequest target: 'r1.9.0'
        }
      }
      failFast true
      parallel{
        stage('Reduce Num Partitions (2 to 1)'){
          steps{
            sh "python examples/nlp/language_modeling/megatron_change_num_partitions.py \
                --model_file \
                /home/TestData/nlp/megatron_gpt/TP2/megatron_gpt_tp2.nemo \
                --target_file \
                /home/TestData/nlp/megatron_gpt/TP2/test-reduce.nemo \
                --tensor_model_parallel_size \
                2 \
                --target_tensor_model_parallel_size \
                1"
            sh "rm /home/TestData/nlp/megatron_gpt/TP2/test-reduce.nemo"
          }
        }
        stage('Increase Num Partitions (2 to 4)'){
          steps{
            sh "python examples/nlp/language_modeling/megatron_change_num_partitions.py \
                --model_file \
                /home/TestData/nlp/megatron_gpt/TP2/megatron_gpt_tp2.nemo \
                --target_file \
                /home/TestData/nlp/megatron_gpt/TP2/test-increase.nemo \
                --tensor_model_parallel_size \
                2 \
                --target_tensor_model_parallel_size \
                4"
            sh "rm /home/TestData/nlp/megatron_gpt/TP2/test-increase.nemo"
          }
        }
      }
    }
    stage('L2: Megatron T5 Pretraining and Resume Training TP=2') {
      when {
        anyOf {
          branch 'r1.9.0'
          changeRequest target: 'r1.9.0'
        }
      }
      failFast true
      steps {
        sh "python examples/nlp/language_modeling/megatron_t5_pretraining.py \
        trainer.devices=2 \
        trainer.accelerator=gpu \
        trainer.log_every_n_steps=1 \
        trainer.val_check_interval=10 \
        trainer.limit_val_batches=2 \
        trainer.accumulate_grad_batches=1 \
        trainer.max_steps=10 \
        trainer.precision=16 \
        trainer.gradient_clip_val=1.0 \
        exp_manager.exp_dir=examples/nlp/language_modeling/t5_pretrain_results \
        model.tensor_model_parallel_size=2 \
        model.seq_length=128 \
        model.encoder.num_layers=4 \
        model.encoder.hidden_size=64 \
        model.encoder.num_attention_heads=8 \
        model.encoder.activation='swiglu' \
        model.encoder.masked_softmax_fusion=False \
        model.encoder.bias_activation_fusion=False \
        model.encoder.activations_checkpoint_method='block' \
        model.encoder.activations_checkpoint_num_layers=1 \
        model.encoder.position_embedding_type=relative \
        model.decoder.num_layers=2 \
        model.decoder.hidden_size=64 \
        model.decoder.num_attention_heads=8 \
        model.decoder.activation='swiglu' \
        model.decoder.masked_softmax_fusion=False \
        model.decoder.bias_activation_fusion=False \
        model.decoder.activations_checkpoint_method='block' \
        model.decoder.activations_checkpoint_num_layers=1 \
        model.encoder.transformer_block_type='pre_ln' \
        model.decoder.transformer_block_type='pre_ln' \
        model.data.data_prefix=[.5,/home/TestData/nlp/nmt/toy_data/wmt14-de-en.src,.5,/home/TestData/nlp/nmt/toy_data/wmt14-de-en.ref] \
        model.data.index_mapping_dir=examples/nlp/language_modeling/t5_index_mappings \
        model.data.data_impl=text_mmap \
        +model.data.data_impl_kwargs.newline_int=10 \
        +model.data.data_impl_kwargs.header_lines=0 \
        +model.data.data_impl_kwargs.workers=null \
        +model.data.data_impl_kwargs.sort_dataset_paths=False \
        model.share_token_embeddings=False \
        model.share_decoder_tokens_head_embeddings=False"
        sh "python examples/nlp/language_modeling/megatron_t5_pretraining.py \
        trainer.devices=2 \
        trainer.accelerator=gpu \
        trainer.log_every_n_steps=1 \
        trainer.val_check_interval=10 \
        trainer.limit_val_batches=2 \
        trainer.accumulate_grad_batches=1 \
        trainer.max_steps=10 \
        trainer.precision=16 \
        trainer.gradient_clip_val=1.0 \
        exp_manager.exp_dir=examples/nlp/language_modeling/t5_pretrain_results \
        exp_manager.resume_if_exists=True \
        model.tensor_model_parallel_size=2 \
        model.seq_length=128 \
        model.encoder.num_layers=4 \
        model.encoder.hidden_size=64 \
        model.encoder.num_attention_heads=8 \
        model.encoder.activation='swiglu' \
        model.encoder.masked_softmax_fusion=False \
        model.encoder.bias_activation_fusion=False \
        model.encoder.activations_checkpoint_method='block' \
        model.encoder.activations_checkpoint_num_layers=1 \
        model.encoder.position_embedding_type=relative \
        model.decoder.num_layers=2 \
        model.decoder.hidden_size=64 \
        model.decoder.num_attention_heads=8 \
        model.decoder.activation='swiglu' \
        model.decoder.masked_softmax_fusion=False \
        model.decoder.bias_activation_fusion=False \
        model.decoder.activations_checkpoint_method='block' \
        model.decoder.activations_checkpoint_num_layers=1 \
        model.encoder.transformer_block_type='pre_ln' \
        model.decoder.transformer_block_type='pre_ln' \
        model.data.data_prefix=[.5,/home/TestData/nlp/nmt/toy_data/wmt14-de-en.src,.5,/home/TestData/nlp/nmt/toy_data/wmt14-de-en.ref] \
        model.data.index_mapping_dir=examples/nlp/language_modeling/t5_index_mappings \
        model.data.data_impl=text_mmap \
        +model.data.data_impl_kwargs.newline_int=10 \
        +model.data.data_impl_kwargs.header_lines=0 \
        +model.data.data_impl_kwargs.workers=null \
        +model.data.data_impl_kwargs.sort_dataset_paths=False \
        model.share_token_embeddings=False \
        model.share_decoder_tokens_head_embeddings=False"
        sh "rm -rf examples/nlp/language_modeling/t5_pretrain_results"
        sh "rm -rf examples/nlp/language_modeling/t5_index_mappings"
      }
    }
    stage('L2: Megatron T5 Pretraining and Resume Training PP=2') {
      when {
        anyOf {
          branch 'r1.9.0'
          changeRequest target: 'r1.9.0'
        }
      }
      failFast true
      steps {
        sh "python examples/nlp/language_modeling/megatron_t5_pretraining.py \
        trainer.devices=2 \
        trainer.accelerator=gpu \
        trainer.log_every_n_steps=1 \
        trainer.val_check_interval=10 \
        trainer.limit_val_batches=2 \
        trainer.accumulate_grad_batches=1 \
        trainer.max_steps=10 \
        trainer.precision=16 \
        trainer.gradient_clip_val=1.0 \
        exp_manager.exp_dir=examples/nlp/language_modeling/t5_pretrain_results \
        model.pipeline_model_parallel_size=2 \
        model.pipeline_model_parallel_split_rank=1 \
        model.seq_length=256 \
        model.encoder.num_layers=4 \
        model.decoder.num_layers=1 \
        model.encoder.hidden_size=64 \
        model.decoder.hidden_size=64 \
        model.encoder.num_attention_heads=8 \
        model.decoder.num_attention_heads=8 \
        model.decoder.ffn_hidden_size=2048 \
        model.encoder.activation='gelu' \
        model.encoder.activations_checkpoint_method='block' \
        model.encoder.activations_checkpoint_num_layers=1 \
        model.encoder.transformer_block_type='pre_ln' \
        model.decoder.transformer_block_type='post_ln' \
        model.data.data_prefix=[.5,/home/TestData/nlp/megatron_t5/data/pile_val_small_bert_tokenizer_text_document,.5,/home/TestData/nlp/megatron_t5/data/pile_val_small_bert_tokenizer_text_document] \
        model.data.index_mapping_dir=examples/nlp/language_modeling/t5_index_mappings"
        sh "python examples/nlp/language_modeling/megatron_t5_pretraining.py \
        trainer.devices=2 \
        trainer.accelerator=gpu \
        trainer.log_every_n_steps=1 \
        trainer.val_check_interval=10 \
        trainer.limit_val_batches=2 \
        trainer.accumulate_grad_batches=1 \
        trainer.max_steps=10 \
        trainer.precision=16 \
        trainer.gradient_clip_val=1.0 \
        exp_manager.exp_dir=examples/nlp/language_modeling/t5_pretrain_results \
        exp_manager.resume_if_exists=True \
        model.pipeline_model_parallel_size=2 \
        model.pipeline_model_parallel_split_rank=1 \
        model.seq_length=256 \
        model.encoder.num_layers=4 \
        model.decoder.num_layers=1 \
        model.encoder.hidden_size=64 \
        model.decoder.hidden_size=64 \
        model.encoder.num_attention_heads=8 \
        model.decoder.num_attention_heads=8 \
        model.decoder.ffn_hidden_size=2048 \
        model.encoder.activation='gelu' \
        model.encoder.activations_checkpoint_method='block' \
        model.encoder.activations_checkpoint_num_layers=1 \
        model.encoder.transformer_block_type='pre_ln' \
        model.decoder.transformer_block_type='post_ln' \
        model.data.data_prefix=[.5,/home/TestData/nlp/megatron_t5/data/pile_val_small_bert_tokenizer_text_document,.5,/home/TestData/nlp/megatron_t5/data/pile_val_small_bert_tokenizer_text_document] \
        model.data.index_mapping_dir=examples/nlp/language_modeling/t5_index_mappings"
        sh "rm -rf examples/nlp/language_modeling/t5_pretrain_results"
        sh "rm -rf examples/nlp/language_modeling/t5_index_mappings"
      }
    }
    stage('L2: Megatron T5 Prompt Learning') {
      when {
        anyOf {
          branch 'main'
          changeRequest target: 'main'
        }
      }
      failFast true
      parallel{
        stage('T5 Prompt Learning TP=1 PP=1') {
          steps {
            sh "python examples/nlp/language_modeling/megatron_t5_prompt_learning.py \
                --config-name=megatron_t5_prompt_learning \
                name='/home/TestData/nlp/prompt_learning/t5_p_tuning_test' \
                trainer.devices=1 \
                trainer.max_steps=6 \
                trainer.max_epochs=null \
                model.tensor_model_parallel_size=1 \
                model.language_model_path='/home/TestData/nlp/megatron_t5/8m/megatron_t5_8m-refactor.nemo' \
                model.existing_tasks=[] \
                model.new_tasks=['squad'] \
                model.data.train_ds=['/home/TestData/nlp/prompt_learning/squad_CI_test.jsonl'] \
                model.data.validation_ds=['/home/TestData/nlp/prompt_learning/squad_CI_test.jsonl'] \
                model.global_batch_size=4 \
                model.micro_batch_size=4"
            sh "rm -rf /home/TestData/nlp/prompt_learning/t5_p_tuning_test"
            sh "python examples/nlp/language_modeling/megatron_t5_prompt_learning_eval.py \
                virtual_prompt_model_file='/home/TestData/nlp/prompt_learning/t5_p_tuning_test.nemo' \
                language_model_path='/home/TestData/nlp/megatron_t5/8m/megatron_t5_8m-refactor.nemo' \
                data.test_ds=['/home/TestData/nlp/prompt_learning/squad_CI_test.jsonl'] \
                pred_file_path='/home/TestData/nlp/prompt_learning/t5_p_tuning_test_preds.txt' \
                data.global_batch_size=4 \
                data.micro_batch_size=4"
            sh "rm -rf /home/TestData/nlp/prompt_learning/t5_p_tuning_test.nemo"
            sh "rm -rf /home/TestData/nlp/prompt_learning/t5_p_tuning_test_preds.txt"
          }
        }
        stage('T5 Prompt Learning TP=2 PP=1') {
          steps {
            sh "python examples/nlp/language_modeling/megatron_t5_prompt_learning.py \
                --config-name=megatron_t5_prompt_learning \
                name='/home/TestData/nlp/prompt_learning/t5_p_tuning_test_tp2' \
                trainer.devices=2 \
                trainer.max_steps=6 \
                trainer.max_epochs=null \
                model.tensor_model_parallel_size=2 \
                model.language_model_path='/home/TestData/nlp/megatron_t5/8m/megatron_t5_8m_tp2.nemo' \
                model.existing_tasks=[] \
                model.new_tasks=['squad'] \
                model.data.train_ds=['/home/TestData/nlp/prompt_learning/squad_CI_test.jsonl'] \
                model.data.validation_ds=['/home/TestData/nlp/prompt_learning/squad_CI_test.jsonl'] \
                model.global_batch_size=8 \
                model.micro_batch_size=8"
            sh "rm -rf /home/TestData/nlp/prompt_learning/t5_p_tuning_test_tp2"
            sh "python examples/nlp/language_modeling/megatron_t5_prompt_learning_eval.py \
                virtual_prompt_model_file='/home/TestData/nlp/prompt_learning/t5_p_tuning_test_tp2.nemo' \
                language_model_path='/home/TestData/nlp/megatron_t5/8m/megatron_t5_8m_tp2.nemo' \
                data.test_ds=['/home/TestData/nlp/prompt_learning/squad_CI_test.jsonl'] \
                pred_file_path='/home/TestData/nlp/prompt_learning/t5_p_tuning_test_tp2_preds.txt' \
                tensor_model_parallel_size=2 \
                trainer.devices=2 \
                data.global_batch_size=8 \
                data.micro_batch_size=8"
            sh "rm -rf /home/TestData/nlp/prompt_learning/t5_p_tuning_test_tp2.nemo"
            sh "rm -rf /home/TestData/nlp/prompt_learning/t5_p_tuning_test_tp2_preds.txt"
          }
        }
        stage('T5 Prompt Learning TP=1 PP=2') {
          steps {
            sh "python examples/nlp/language_modeling/megatron_t5_prompt_learning.py \
                --config-name=megatron_t5_prompt_learning \
                name='/home/TestData/nlp/prompt_learning/t5_p_tuning_test_pp2' \
                trainer.devices=2 \
                trainer.max_steps=6 \
                trainer.max_epochs=null \
                model.pipeline_model_parallel_size=2 \
                model.language_model_path='/home/TestData/nlp/megatron_t5/8m/megatron_t5_8m_tp1_pp2.nemo' \
                model.existing_tasks=[] \
                model.new_tasks=['squad'] \
                model.data.train_ds=['/home/TestData/nlp/prompt_learning/squad_CI_test.jsonl'] \
                model.data.validation_ds=['/home/TestData/nlp/prompt_learning/squad_CI_test.jsonl'] \
                model.global_batch_size=8 \
                model.micro_batch_size=8"
            sh "rm -rf /home/TestData/nlp/prompt_learning/t5_p_tuning_test_pp2"
            sh "python examples/nlp/language_modeling/megatron_t5_prompt_learning_eval.py \
                virtual_prompt_model_file='/home/TestData/nlp/prompt_learning/t5_p_tuning_test_pp2.nemo' \
                language_model_path='/home/TestData/nlp/megatron_t5/8m/megatron_t5_8m_tp1_pp2.nemo' \
                data.test_ds=['/home/TestData/nlp/prompt_learning/squad_CI_test.jsonl'] \
                pred_file_path='/home/TestData/nlp/prompt_learning/t5_p_tuning_test_pp2_preds.txt' \
                tensor_model_parallel_size=2 \
                trainer.devices=2 \
                data.global_batch_size=8 \
                data.micro_batch_size=8"
            sh "rm -rf /home/TestData/nlp/prompt_learning/t5_p_tuning_test_pp2.nemo"
            sh "rm -rf /home/TestData/nlp/prompt_learning/t5_p_tuning_test_pp2_preds.txt"
          }
        }
      }
    }
    stage('L2: Megatron UL2 Pretraining and Resume Training TP=2') {
      when {
        anyOf {
          branch 'main'
          changeRequest target: 'main'
        }
      }
      failFast true
      steps {
        sh "python examples/nlp/language_modeling/megatron_t5_pretraining.py -cn megatron_ul2_config \
        trainer.devices=2 \
        trainer.accelerator=gpu \
        trainer.log_every_n_steps=1 \
        trainer.val_check_interval=10 \
        trainer.limit_val_batches=2 \
        trainer.accumulate_grad_batches=1 \
        trainer.max_steps=10 \
        trainer.precision=16 \
        trainer.gradient_clip_val=1.0 \
        exp_manager.exp_dir=examples/nlp/language_modeling/t5_pretrain_results \
        model.tensor_model_parallel_size=2 \
        model.seq_length=128 \
        model.encoder.num_layers=4 \
        model.encoder.hidden_size=64 \
        model.encoder.num_attention_heads=8 \
        model.encoder.activation='swiglu' \
        model.encoder.bias_activation_fusion=False \
        model.encoder.activations_checkpoint_method='block' \
        model.encoder.activations_checkpoint_num_layers=1 \
        model.encoder.transformer_block_type='normformer' \
        model.encoder.headscale=True \
        model.decoder.num_layers=4 \
        model.decoder.hidden_size=64 \
        model.decoder.num_attention_heads=8 \
        model.decoder.activation='geglu' \
        model.decoder.bias_activation_fusion=False \
        model.decoder.activations_checkpoint_method='block' \
        model.decoder.activations_checkpoint_num_layers=1 \
        model.decoder.transformer_block_type='normformer' \
        model.decoder.headscale=False \
        model.data.data_prefix=[.5,/home/TestData/nlp/megatron_t5/data/pile_val_small_bert_tokenizer_text_document,.5,/home/TestData/nlp/megatron_t5/data/pile_val_small_bert_tokenizer_text_document] \
        model.data.index_mapping_dir=examples/nlp/language_modeling/t5_index_mappings"
        sh "python examples/nlp/language_modeling/megatron_t5_pretraining.py \
        trainer.devices=2 \
        trainer.accelerator=gpu \
        trainer.log_every_n_steps=1 \
        trainer.val_check_interval=10 \
        trainer.limit_val_batches=2 \
        trainer.accumulate_grad_batches=1 \
        trainer.max_steps=10 \
        trainer.precision=16 \
        trainer.gradient_clip_val=1.0 \
        exp_manager.exp_dir=examples/nlp/language_modeling/t5_pretrain_results \
        exp_manager.resume_if_exists=True \
        model.tensor_model_parallel_size=2 \
        model.seq_length=128 \
        model.encoder.num_layers=4 \
        model.encoder.hidden_size=64 \
        model.encoder.num_attention_heads=8 \
        model.encoder.activation='swiglu' \
        model.encoder.bias_activation_fusion=False \
        model.encoder.activations_checkpoint_method='block' \
        model.encoder.activations_checkpoint_num_layers=1 \
        model.encoder.transformer_block_type='normformer' \
        model.encoder.headscale=True \
        model.decoder.num_layers=4 \
        model.decoder.hidden_size=64 \
        model.decoder.num_attention_heads=8 \
        model.decoder.activation='geglu' \
        model.decoder.bias_activation_fusion=False \
        model.decoder.activations_checkpoint_method='block' \
        model.decoder.activations_checkpoint_num_layers=1 \
        model.decoder.transformer_block_type='normformer' \
        model.decoder.headscale=False \
        model.data.data_prefix=[.5,/home/TestData/nlp/megatron_t5/data/pile_val_small_bert_tokenizer_text_document,.5,/home/TestData/nlp/megatron_t5/data/pile_val_small_bert_tokenizer_text_document] \
        model.data.index_mapping_dir=examples/nlp/language_modeling/t5_index_mappings"
        sh "rm -rf examples/nlp/language_modeling/t5_pretrain_results"
        sh "rm -rf examples/nlp/language_modeling/t5_index_mappings"
      }
    }
    stage('L2: Megatron T5 Eval') {
      when {
        anyOf {
          branch 'r1.9.0'
          changeRequest target: 'r1.9.0'
        }
      }
      failFast true
      steps{
        sh "python examples/nlp/language_modeling/megatron_t5_eval.py \
            --model_file \
            /home/TestData/nlp/megatron_t5/8m/megatron_t5_8m-refactor.nemo \
            --prompt \
            'How do I fix my GPU memory issue? I am seeing <mask> out of memory.' \
            --tensor_model_parallel_size 1"
      }
    }
    stage('L2: Megatron BART Pretraining and Resume Training, TP=2') {
      when {
        anyOf {
          branch 'r1.9.0'
          changeRequest target: 'r1.9.0'
        }
      }
      failFast true
      steps {
        sh "python examples/nlp/language_modeling/megatron_bart_pretraining.py \
        trainer.devices=2 \
        trainer.accelerator=gpu \
        trainer.log_every_n_steps=1 \
        trainer.val_check_interval=2 \
        trainer.limit_val_batches=2 \
        trainer.accumulate_grad_batches=1 \
        trainer.max_steps=3 \
        trainer.precision=16 \
        trainer.gradient_clip_val=1.0 \
        exp_manager.exp_dir=examples/nlp/language_modeling/bart_pretrain_results \
        model.tensor_model_parallel_size=2 \
        model.seq_length=128 \
        model.encoder.num_layers=4 \
        model.encoder.hidden_size=64 \
        model.encoder.num_attention_heads=8 \
        model.encoder.activation='reglu' \
        model.encoder.bias_activation_fusion=False \
        model.encoder.activations_checkpoint_method='block' \
        model.encoder.activations_checkpoint_num_layers=1 \
        model.decoder.num_layers=4 \
        model.decoder.hidden_size=64 \
        model.decoder.num_attention_heads=8 \
        model.decoder.activation='reglu' \
        model.decoder.bias_activation_fusion=False \
        model.decoder.activations_checkpoint_method='block' \
        model.decoder.activations_checkpoint_num_layers=1 \
        model.data.data_prefix='{train:[1.0,/home/TestData/nlp/megatron_t5/data/pile_val_small_bert_tokenizer_text_document],test:[/home/TestData/nlp/megatron_t5/data/pile_val_small_bert_tokenizer_text_document], validation:[/home/TestData/nlp/megatron_t5/data/pile_val_small_bert_tokenizer_text_document]}'"
        sh "python examples/nlp/language_modeling/megatron_bart_pretraining.py \
        trainer.devices=2 \
        trainer.accelerator=gpu \
        trainer.log_every_n_steps=1 \
        trainer.val_check_interval=2 \
        trainer.limit_val_batches=1 \
        trainer.accumulate_grad_batches=1 \
        trainer.max_steps=6 \
        trainer.precision=16 \
        trainer.gradient_clip_val=1.0 \
        exp_manager.exp_dir=examples/nlp/language_modeling/bart_pretrain_results \
        exp_manager.resume_if_exists=True \
        model.tensor_model_parallel_size=2 \
        model.seq_length=128 \
        model.encoder.num_layers=4 \
        model.encoder.hidden_size=64 \
        model.encoder.num_attention_heads=8 \
        model.encoder.activation='reglu' \
        model.encoder.bias_activation_fusion=False \
        model.encoder.activations_checkpoint_method='block' \
        model.encoder.activations_checkpoint_num_layers=1 \
        model.decoder.num_layers=4 \
        model.decoder.hidden_size=64 \
        model.decoder.num_attention_heads=8 \
        model.decoder.activation='reglu' \
        model.decoder.bias_activation_fusion=False \
        model.decoder.activations_checkpoint_method='block' \
        model.decoder.activations_checkpoint_num_layers=1 \
        model.data.data_prefix='{train:[1.0,/home/TestData/nlp/megatron_t5/data/pile_val_small_bert_tokenizer_text_document],test:[/home/TestData/nlp/megatron_t5/data/pile_val_small_bert_tokenizer_text_document], validation:[/home/TestData/nlp/megatron_t5/data/pile_val_small_bert_tokenizer_text_document]}'"
        sh "rm -rf examples/nlp/language_modeling/bart_pretrain_results"
      }
    }
    stage('L2: Megatron BART Pretraining and Resume Training, PP=2') {
      when {
        anyOf {
          branch 'r1.9.0'
          changeRequest target: 'r1.9.0'
        }
      }
      failFast true
      steps {
        sh "python examples/nlp/language_modeling/megatron_bart_pretraining.py \
        trainer.devices=2 \
        trainer.accelerator=gpu \
        trainer.log_every_n_steps=1 \
        trainer.val_check_interval=10 \
        trainer.limit_val_batches=2 \
        trainer.accumulate_grad_batches=1 \
        trainer.max_steps=10 \
        trainer.precision=16 \
        trainer.gradient_clip_val=1.0 \
        exp_manager.exp_dir=examples/nlp/language_modeling/bart_pretrain_results \
        model.pipeline_model_parallel_size=2 \
        model.pipeline_model_parallel_split_rank=1 \
        model.seq_length=256 \
        model.encoder.num_layers=4 \
        model.encoder.hidden_size=64 \
        model.encoder.num_attention_heads=8 \
        model.encoder.activation='geglu' \
        model.encoder.bias_activation_fusion=False \
        model.encoder.activations_checkpoint_method='block' \
        model.encoder.activations_checkpoint_num_layers=1 \
        model.decoder.num_layers=4 \
        model.decoder.hidden_size=64 \
        model.decoder.num_attention_heads=8 \
        model.decoder.activation='geglu' \
        model.decoder.bias_activation_fusion=False \
        model.decoder.activations_checkpoint_method='block' \
        model.decoder.activations_checkpoint_num_layers=1 \
        model.data.respect_document_boundaries=False \
        model.data.data_prefix=[.5,/home/TestData/nlp/megatron_t5/data/pile_val_small_bert_tokenizer_text_document,.5,/home/TestData/nlp/megatron_t5/data/pile_val_small_bert_tokenizer_text_document]"
        sh "python examples/nlp/language_modeling/megatron_bart_pretraining.py \
        trainer.devices=2 \
        trainer.accelerator=gpu \
        trainer.log_every_n_steps=1 \
        trainer.val_check_interval=10 \
        trainer.limit_val_batches=2 \
        trainer.accumulate_grad_batches=1 \
        trainer.max_steps=10 \
        trainer.precision=16 \
        trainer.gradient_clip_val=1.0 \
        exp_manager.exp_dir=examples/nlp/language_modeling/bart_pretrain_results \
        exp_manager.resume_if_exists=True \
        model.pipeline_model_parallel_size=2 \
        model.pipeline_model_parallel_split_rank=1 \
        model.seq_length=256 \
        model.encoder.num_layers=4 \
        model.encoder.hidden_size=64 \
        model.encoder.num_attention_heads=8 \
        model.encoder.activation='geglu' \
        model.encoder.bias_activation_fusion=False \
        model.encoder.activations_checkpoint_method='block' \
        model.encoder.activations_checkpoint_num_layers=1 \
        model.decoder.num_layers=4 \
        model.decoder.hidden_size=64 \
        model.decoder.num_attention_heads=8 \
        model.decoder.activation='geglu' \
        model.decoder.bias_activation_fusion=False \
        model.decoder.activations_checkpoint_method='block' \
        model.decoder.activations_checkpoint_num_layers=1 \
        model.data.respect_document_boundaries=False \
        model.data.data_prefix=[.5,/home/TestData/nlp/megatron_t5/data/pile_val_small_bert_tokenizer_text_document,.5,/home/TestData/nlp/megatron_t5/data/pile_val_small_bert_tokenizer_text_document]"
        sh "rm -rf examples/nlp/language_modeling/bart_pretrain_results"
      }
    }
    stage('L2: Megatron T5 GLUE/XNLI Finetuning') {
      when {
        anyOf {
          branch 'r1.9.0'
          changeRequest target: 'r1.9.0'
        }
      }
      failFast true
      parallel {
        // TODO(Oktai15): update it in 1.8.0 version
        stage('T5 GLUE RTE') {
          steps {
            sh "python examples/nlp/language_modeling/megatron_t5_seq2seq_finetune.py \
            trainer.devices=1 \
            trainer.accelerator=gpu \
            trainer.log_every_n_steps=1 \
            trainer.val_check_interval=1 \
            +trainer.limit_val_batches=2 \
            +trainer.limit_test_batches=2 \
            trainer.accumulate_grad_batches=1 \
            trainer.max_steps=2 \
            trainer.precision=16 \
            exp_manager.exp_dir=examples/nlp/language_modeling/t5_glue_results \
            model.restore_from_path=/home/TestData/nlp/megatron_t5/8m/megatron_t5_8m-refactor.nemo \
            model.pipeline_model_parallel_size=1 \
            model.pipeline_model_parallel_split_rank=0 \
            model.data.train_ds.task_name=rte \
            model.data.train_ds.global_batch_size=4 \
            model.data.train_ds.micro_batch_size=2 \
            model.data.validation_ds.global_batch_size=2 \
            model.data.validation_ds.micro_batch_size=2 \
            model.data.train_ds.file_path=/home/TestData/nlp/megatron_t5/data/train_ci.tsv \
            model.data.validation_ds.task_name=rte \
            model.data.validation_ds.file_path=/home/TestData/nlp/megatron_t5/data/dev_ci.tsv \
            "
            sh "rm -rf examples/nlp/language_modeling/t5_glue_results"
          }
        }
        stage('T5 GLUE XNLI') {
          steps {
            sh "python examples/nlp/language_modeling/megatron_t5_seq2seq_finetune.py \
            -cn megatron_t5_config_finetune_glue_xnli \
            trainer.devices=1 \
            trainer.accelerator=gpu \
            trainer.log_every_n_steps=1 \
            trainer.val_check_interval=1 \
            +trainer.limit_val_batches=2 \
            +trainer.limit_test_batches=2 \
            trainer.accumulate_grad_batches=1 \
            trainer.max_steps=2 \
            trainer.precision=16 \
            exp_manager.exp_dir=examples/nlp/language_modeling/t5_xnli_results \
            model.restore_from_path=/home/TestData/nlp/megatron_t5/8m/megatron_t5_8m-refactor.nemo \
            model.pipeline_model_parallel_size=1 \
            model.pipeline_model_parallel_split_rank=0 \
            model.data.train_ds.global_batch_size=4 \
            model.data.train_ds.micro_batch_size=2 \
            model.data.validation_ds.global_batch_size=2 \
            model.data.validation_ds.micro_batch_size=2 \
            model.data.test_ds.global_batch_size=2 \
            model.data.test_ds.micro_batch_size=2 \
            model.data.train_ds.task_name=rte \
            model.data.train_ds.file_path=/home/TestData/nlp/megatron_t5/data/train_ci.tsv \
            model.data.validation_ds.task_name=xnli \
            model.data.validation_ds.file_path=/home/TestData/nlp/megatron_t5/data/xnli_dev_ci.tsv \
            model.data.test_ds.task_name=xnli \
            model.data.test_ds.file_path=/home/TestData/nlp/megatron_t5/data/xnli_dev_ci.tsv \
            "
            sh "rm -rf examples/nlp/language_modeling/t5_xnli_results"
          }
        }
      }
    }
    stage('L2: TTS Fast dev runs 1') {
      when {
        anyOf {
          branch 'r1.9.0'
          changeRequest target: 'r1.9.0'
        }
      }
      parallel {
        stage('Tacotron 2') {
          steps {
            sh 'python examples/tts/tacotron2.py \
            train_dataset=/home/TestData/an4_dataset/an4_train.json \
            validation_datasets=/home/TestData/an4_dataset/an4_val.json \
            trainer.devices=[0] \
            trainer.accelerator="gpu" \
            +trainer.limit_train_batches=1 +trainer.limit_val_batches=1 trainer.max_epochs=1 \
            trainer.strategy=null \
            model.decoder.decoder_rnn_dim=256 \
            model.decoder.attention_rnn_dim=1024 \
            model.decoder.prenet_dim=128 \
            model.postnet.postnet_n_convolutions=3 \
            model.train_ds.dataloader_params.batch_size=4 \
            model.train_ds.dataloader_params.num_workers=0 \
            model.validation_ds.dataloader_params.batch_size=4 \
            model.validation_ds.dataloader_params.num_workers=0 \
            ~model.text_normalizer \
            ~model.text_normalizer_call_kwargs \
            ~trainer.check_val_every_n_epoch \
            '
          }
        }
        stage('WaveGlow') {
          steps {
            sh 'python examples/tts/waveglow.py \
            train_dataset=/home/TestData/an4_dataset/an4_train.json \
            validation_datasets=/home/TestData/an4_dataset/an4_val.json \
            trainer.devices="[0]" \
            +trainer.limit_train_batches=1 +trainer.limit_val_batches=1 trainer.max_epochs=1 \
            trainer.strategy=null \
            model.train_ds.dataloader_params.batch_size=4 \
            model.train_ds.dataloader_params.num_workers=0 \
            model.validation_ds.dataloader_params.batch_size=4 \
            model.validation_ds.dataloader_params.num_workers=0 \
            model.waveglow.n_flows=4 \
            model.waveglow.n_wn_layers=2 \
            model.waveglow.n_wn_channels=32 \
            ~trainer.check_val_every_n_epoch'
          }
        }
        stage('FastPitch') {
          steps {
            sh 'python examples/tts/fastpitch.py \
            --config-name fastpitch_align_v1.05 \
            train_dataset=/home/TestData/an4_dataset/an4_train.json \
            validation_datasets=/home/TestData/an4_dataset/an4_val.json \
            sup_data_path=/home/TestData/an4_dataset/beta_priors \
            trainer.devices="[0]" \
            +trainer.limit_train_batches=1 +trainer.limit_val_batches=1 trainer.max_epochs=1 \
            trainer.strategy=null \
            model.train_ds.dataloader_params.batch_size=4 \
            model.train_ds.dataloader_params.num_workers=0 \
            model.validation_ds.dataloader_params.batch_size=4 \
            model.validation_ds.dataloader_params.num_workers=0 \
            model.symbols_embedding_dim=64 \
            model.input_fft.d_inner=384 \
            model.input_fft.n_layer=2 \
            model.output_fft.d_inner=384 \
            model.output_fft.n_layer=2 \
            ~trainer.check_val_every_n_epoch \
            ~model.text_normalizer \
            ~model.text_normalizer_call_kwargs'
          }
        }
        stage('Mixer-TTS') {
          steps {
            sh 'python examples/tts/mixer_tts.py \
            train_dataset=/home/TestData/an4_dataset/an4_train.json \
            validation_datasets=/home/TestData/an4_dataset/an4_val.json \
            sup_data_path=/home/TestData/an4_dataset/sup_data \
            trainer.devices="[0]" \
            +trainer.limit_train_batches=1 +trainer.limit_val_batches=1 trainer.max_epochs=1 \
            trainer.strategy=null \
            model.train_ds.dataloader_params.batch_size=4 \
            model.train_ds.dataloader_params.num_workers=0 \
            model.validation_ds.dataloader_params.batch_size=4 \
            model.validation_ds.dataloader_params.num_workers=0 \
            ~trainer.check_val_every_n_epoch \
            ~model.text_normalizer \
            ~model.text_normalizer_call_kwargs'
          }
        }
        stage('Hifigan') {
          steps {
            sh 'python examples/tts/hifigan.py \
            train_dataset=/home/TestData/an4_dataset/an4_train.json \
            validation_datasets=/home/TestData/an4_dataset/an4_val.json \
            trainer.devices="[0]" \
            +trainer.limit_train_batches=1 +trainer.limit_val_batches=1 +trainer.max_epochs=1 \
            trainer.strategy=null \
            model.train_ds.dataloader_params.batch_size=4 \
            model.train_ds.dataloader_params.num_workers=0 \
            model.validation_ds.dataloader_params.batch_size=4 \
            model.validation_ds.dataloader_params.num_workers=0 \
            model.generator.upsample_initial_channel=64 \
            +model.debug=true \
            ~trainer.check_val_every_n_epoch'
          }
        }
      }
    }

    stage('L??: Speech Checkpoints tests') {
      when {
        anyOf {
          branch 'r1.9.0'
          changeRequest target: 'r1.9.0'
        }
      }
      failFast true
      steps {
        sh 'CUDA_VISIBLE_DEVICES=0 python examples/asr/speech_to_text_eval.py \
            pretrained_name=QuartzNet15x5Base-En  \
            dataset_manifest=/home/TestData/librispeech/librivox-dev-other.json \
            batch_size=64 \
            tolerance=0.1012'
        sh 'rm -f examples/asr/evaluation_transcripts.json'
      }
    }
  }

  post {
    always {
      sh 'chmod -R 777 .'
      cleanWs()
    }
  }
}<|MERGE_RESOLUTION|>--- conflicted
+++ resolved
@@ -245,62 +245,8 @@
             sh 'rm -rf examples/asr/speech_to_text_results'
           }
         }
-<<<<<<< HEAD
-      }
-    }
-
-    // We have no integration tests, please enable this when one is added
-    // stage('L0: Integration Tests GPU') {
-    //   steps {
-    //     sh 'pytest -s -m "integration and not skipduringci and not pleasefixme"'
-    //   }
-    // }
-
-    // stage('L0: Integration Tests CPU') {
-    //   when {
-    //     anyOf{
-    //       branch 'r1.9.0'
-    //       changeRequest target: 'r1.9.0'
-    //     }
-    //   }
-    //   steps {
-    //     sh 'pytest -s -m "integration and not pleasefixme" --cpu'
-    //   }
-    // }
-
-    // We have no system tests, please enable this when one is added
-    // stage('L1: System Tests GPU') {
-    //   steps {
-    //     sh 'pytest -m "system and not skipduringci and not pleasefixme"'
-    //   }
-    // }
-
-    // stage('L1: System Tests CPU') {
-    //   when {
-    //     anyOf{
-    //       branch 'dev
-    //       changeRequest target: 'r1.9.0'
-    //     }
-    //   }
-    //   steps {
-    //     sh 'pytest -m "system and not pleasefixme" --cpu'
-    //   }
-    // }
-
-    stage('L2: ASR dev run') {
-      when {
-        anyOf {
-          branch 'r1.9.0'
-          changeRequest target: 'r1.9.0'
-        }
-      }
-      failFast true
-      parallel {
-        stage('Speech to Text') {
-=======
 
         stage('Speech to Text EMA') {
->>>>>>> 69f71524
           steps {
             sh 'python examples/asr/asr_ctc/speech_to_text_ctc.py \
             model.train_ds.manifest_filepath=/home/TestData/an4_dataset/an4_train.json \
@@ -3389,17 +3335,10 @@
     }
     stage('L2: Megatron GPT Prompt Learning') {
       when {
-<<<<<<< HEAD
-	anyOf {
-	  branch 'r1.9.0'
-	  changeRequest target: 'r1.9.0'
-	}
-=======
         anyOf {
           branch 'main'
           changeRequest target: 'main'
         }
->>>>>>> 69f71524
       }
       failFast true
       parallel{
