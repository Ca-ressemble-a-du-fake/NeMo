pipeline {
  agent {
        docker {
      //image 'nvcr.io/nvidia/pytorch:22.05-py3'
<<<<<<< HEAD
      image 'gitlab-master.nvidia.com:5005/eharper/nemo_containers:megatron_gpt_all_gather_reduce_scatter_base'
=======
      image 'gitlab-master.nvidia.com:5005/eharper/nemo_containers:megatron_gpt_v16'
>>>>>>> 987674e2
      args '--device=/dev/nvidia0 --gpus all -e TRANSFORMERS_OFFLINE=1 --user 0:128 -v /home/TestData:/home/TestData -v $HOME/.cache:/root/.cache --shm-size=8g'
        }
  }
  options {
    timeout(time: 2, unit: 'HOURS')
    disableConcurrentBuilds()
  }

  stages {

    stage('Add git safe directory'){
      steps{
        sh 'git config --global --add safe.directory /var/lib/jenkins/workspace/NeMo_$GIT_BRANCH'
        sh 'git config --global --add safe.directory /raid/JenkinsWorkDir/workspace/NeMo_$GIT_BRANCH'
      }
    }

    stage('nvidia-smi'){
      steps{
        sh 'nvidia-smi'
      }
    }

    stage('Transformers Offline') {
      steps{
        sh 'echo "TRANSFORMERS_OFFLINE="${TRANSFORMERS_OFFLINE}'
      }
    }

    stage('PyTorch version') {
      steps {
        sh 'python -c "import torch; print(torch.__version__)"'
        sh 'python -c "import torchvision; print(torchvision.__version__)"'
      }
    }

    stage('Install test requirements') {
      steps {
        sh 'apt-get update && apt-get install -y bc && pip install -r requirements/requirements_test.txt'
      }
    }

    stage('Code formatting checks') {
      steps {
        sh 'python setup.py style'
      }
    }

    stage('Copyright Headers check') {
      steps {
        sh 'python tests/check_copyright_header.py --dir .'
      }
    }

    // Removed `torch_tts` install option from NeMo>=1.7.0
    // Will add test back if/when we decide to support it again
    // stage('Torch TTS unit tests') {
    //   when {
    //     anyOf {
    //       branch 'main'
    //       changeRequest target: 'main'
    //     }
    //   }
    //   steps {
    //     sh 'pip install ".[torch_tts]"'
    //     sh 'pip list'
    //     sh 'test $(pip list | grep -c lightning) -eq 0'
    //     sh 'test $(pip list | grep -c omegaconf) -eq 0'
    //     sh 'test $(pip list | grep -c hydra) -eq 0'
    //     sh 'pytest -m "torch_tts" --cpu tests/collections/tts/test_torch_tts.py --relax_numba_compat'
    //   }
    // }

    stage('NeMo Installation') {
      steps {
        sh './reinstall.sh release'
      }
    }

    // TODO: remove this when PTL updates their torchtext import logic
    stage('Remove torchtext from PTL Imports') {
      steps {
        sh "sed -i 's/_module_available(\"torchtext\")/False/g' /opt/conda/lib/python3.8/site-packages/pytorch_lightning/utilities/imports.py"
        sh "cat /opt/conda/lib/python3.8/site-packages/pytorch_lightning/utilities/imports.py"
      }
    }

    stage('PyTorch Lightning version') {
      steps {
        sh 'python -c "import pytorch_lightning; print(pytorch_lightning.__version__)"'
      }
    }

    stage('PyTorch Lightning DDP Checks') {
      steps {
        sh 'CUDA_VISIBLE_DEVICES="0,1" python "tests/core_ptl/check_for_ranks.py"'
      }
    }

    stage('Basic Import Checks') {
      steps {
        sh 'python -c "import nemo.collections.asr as nemo_asr"'
        sh 'python -c "import nemo.collections.nlp as nemo_nlp"'
        sh 'python -c "import nemo.collections.tts as nemo_tts"'
      }
    }
    stage('L0: Unit Tests GPU') {
      steps {
        sh 'NEMO_NUMBA_MINVER=0.53 pytest -m "not pleasefixme and not torch_tts" --with_downloads'
      }
    }

    stage('L0: Unit Tests CPU') {
      when {
        anyOf {
          branch 'main'
          changeRequest target: 'main'
        }
      }
      steps {
        sh 'CUDA_VISIBLE_DEVICES="" NEMO_NUMBA_MINVER=0.53 pytest -m "not pleasefixme" --cpu --with_downloads --relax_numba_compat'
      }
    }

    stage('L0: TN/ITN Tests CPU') {
      when {
        anyOf {
          branch 'main'
          changeRequest target: 'main'
        }
      }
      failFast true
      parallel {
        stage('En TN grammars') {
          steps {
            sh 'CUDA_VISIBLE_DEVICES="" python nemo_text_processing/text_normalization/normalize.py --text="1" --cache_dir /home/TestData/nlp/text_norm/ci/grammars/7-29-22'
          }
        }
        stage('En ITN grammars') {
          steps {
            sh 'CUDA_VISIBLE_DEVICES="" python nemo_text_processing/inverse_text_normalization/inverse_normalize.py --language en --text="twenty" --cache_dir /home/TestData/nlp/text_norm/ci/grammars/7-29-22'
          }
        }
        stage('Test En non-deterministic TN & Run all En TN/ITN tests (restore grammars from cache)') {
          steps {
            sh 'CUDA_VISIBLE_DEVICES="" python nemo_text_processing/text_normalization/normalize_with_audio.py --text "\$.01" --n_tagged 2 --cache_dir /home/TestData/nlp/text_norm/ci/grammars/7-29-22'
            sh 'CUDA_VISIBLE_DEVICES="" pytest tests/nemo_text_processing/en/ -m "not pleasefixme" --cpu --tn_cache_dir /home/TestData/nlp/text_norm/ci/grammars/7-29-22'
          }
        }
        stage('Test En Hybrid TN') {
          steps {
            sh 'CUDA_VISIBLE_DEVICES="" python nemo_text_processing/hybrid/wfst_lm_rescoring.py --data /home/TestData/nlp/text_norm/hybrid_tn/test.txt --regenerate_pkl --cache_dir /home/TestData/nlp/text_norm/ci/grammars/7-29-22 | grep "all_correct: True" || exit 1'
          }
        }
      }
    }

    stage('L2: NeMo text processing') {
      when {
        anyOf {
          branch 'main'
          changeRequest target: 'main'
        }
      }
      failFast true
      parallel {
        stage('L2: Eng TN') {
          steps {
            sh 'cd tools/text_processing_deployment && python pynini_export.py --output=/home/TestData/nlp/text_norm/output/ --grammars=tn_grammars --cache_dir /home/TestData/nlp/text_norm/ci/grammars/7-29-22 --language=en && ls -R /home/TestData/nlp/text_norm/output/ && echo ".far files created "|| exit 1'
            sh 'cd nemo_text_processing/text_normalization/ &&  python normalize.py --input_file=/home/TestData/nlp/text_norm/ci/test.txt --input_case="lower_cased" --language=en --output_file=/home/TestData/nlp/text_norm/output/test.pynini.txt --verbose'
            sh 'cat /home/TestData/nlp/text_norm/output/test.pynini.txt'
            sh 'cmp --silent /home/TestData/nlp/text_norm/output/test.pynini.txt /home/TestData/nlp/text_norm/ci/test_goal_py_05-25.txt || exit 1'
            sh 'rm -rf /home/TestData/nlp/text_norm/output/*'
          }
        }

        stage('L2: Eng ITN export') {
          steps {
            sh 'cd tools/text_processing_deployment && python pynini_export.py --output=/home/TestData/nlp/text_denorm/output/ --grammars=itn_grammars --cache_dir /home/TestData/nlp/text_norm/ci/grammars/7-29-22 --language=en && ls -R /home/TestData/nlp/text_denorm/output/ && echo ".far files created "|| exit 1'
            sh 'cd nemo_text_processing/inverse_text_normalization/ &&  python inverse_normalize.py --input_file=/home/TestData/nlp/text_denorm/ci/test.txt --language=en --output_file=/home/TestData/nlp/text_denorm/output/test.pynini.txt --verbose'
            sh 'cmp --silent /home/TestData/nlp/text_denorm/output/test.pynini.txt /home/TestData/nlp/text_denorm/ci/test_goal_py.txt || exit 1'
            sh 'rm -rf /home/TestData/nlp/text_denorm/output/*'
          }
        }
        stage('L2: TN with Audio (audio and raw text)') {
          steps {
            sh 'cd nemo_text_processing/text_normalization && \
            python normalize_with_audio.py --language=en --cache_dir /home/TestData/nlp/text_norm/ci/grammars/7-29-22 --text "The total amounts to \\$4.76." \
            --audio_data /home/TestData/nlp/text_norm/audio_based/audio.wav | tail -n2 | head -n1 > /tmp/out_raw.txt 2>&1 && \
            cmp --silent /tmp/out_raw.txt /home/TestData/nlp/text_norm/audio_based/result.txt || exit 1'
          }
        }
        stage('L2: TN with Audio (audio and text file)') {
          steps {
            sh 'cd nemo_text_processing/text_normalization && \
            python normalize_with_audio.py --language=en --cache_dir /home/TestData/nlp/text_norm/ci/grammars/7-29-22 --text /home/TestData/nlp/text_norm/audio_based/text.txt \
            --audio_data /home/TestData/nlp/text_norm/audio_based/audio.wav | tail -n2 | head -n1 > /tmp/out_file.txt 2>&1 && \
            cmp --silent /tmp/out_file.txt /home/TestData/nlp/text_norm/audio_based/result.txt || exit 1'
          }
        }
        stage('L2: TN with Audio (manifest)') {
          steps {
            sh 'cd nemo_text_processing/text_normalization && \
            python normalize_with_audio.py --language=en --audio_data /home/TestData/nlp/text_norm/audio_based/manifest.json --n_tagged=120 --cache_dir /home/TestData/nlp/text_norm/ci/grammars/7-29-22'
          }
        }
      }
    }

    stage('L0: Computer Vision Integration') {
      when {
        anyOf {
          branch 'main'
          changeRequest target: 'main'
        }
      }
      failFast true
      parallel {
        stage ('MNIST image classification with LeNet-5 Integration Test - on CPU') {
          steps {
            sh 'cd examples/cv && \
            python mnist_lenet5_image_classification_pure_lightning.py trainer.devices=1 \
            trainer.accelerator="cpu" \
            trainer.fast_dev_run=true model.dataset.data_folder=/home/TestData \
            && rm -rf outputs'
          }
        }
      }
    }

    // We have no integration tests, please enable this when one is added
    // stage('L0: Integration Tests GPU') {
    //   steps {
    //     sh 'pytest -s -m "integration and not skipduringci and not pleasefixme"'
    //   }
    // }

    // stage('L0: Integration Tests CPU') {
    //   when {
    //     anyOf{
    //       branch 'main'
    //       changeRequest target: 'main'
    //     }
    //   }
    //   steps {
    //     sh 'pytest -s -m "integration and not pleasefixme" --cpu'
    //   }
    // }

    // We have no system tests, please enable this when one is added
    // stage('L1: System Tests GPU') {
    //   steps {
    //     sh 'pytest -m "system and not skipduringci and not pleasefixme"'
    //   }
    // }

    // stage('L1: System Tests CPU') {
    //   when {
    //     anyOf{
    //       branch 'dev
    //       changeRequest target: 'main'
    //     }
    //   }
    //   steps {
    //     sh 'pytest -m "system and not pleasefixme" --cpu'
    //   }
    // }

    stage('L2: ASR dev run') {
      when {
        anyOf {
          branch 'main'
          changeRequest target: 'main'
        }
      }
      failFast true
      parallel {
        stage('Speech to Text') {
          steps {
            sh 'python examples/asr/asr_ctc/speech_to_text_ctc.py \
            model.train_ds.manifest_filepath=/home/TestData/an4_dataset/an4_train.json \
            model.validation_ds.manifest_filepath=/home/TestData/an4_dataset/an4_val.json \
            trainer.devices=[0] \
            trainer.accelerator="gpu" \
            +trainer.fast_dev_run=True \
            exp_manager.exp_dir=examples/asr/speech_to_text_results'
            sh 'rm -rf examples/asr/speech_to_text_results'
          }
        }

        stage('L2: Speech to Text WPE - CitriNet') {
          steps {
            sh 'python examples/asr/asr_ctc/speech_to_text_ctc_bpe.py \
            --config-path="../conf/citrinet/" --config-name="config_bpe" \
            model.train_ds.manifest_filepath=/home/TestData/an4_dataset/an4_train.json \
            model.validation_ds.manifest_filepath=/home/TestData/an4_dataset/an4_val.json \
            model.tokenizer.dir="/home/TestData/asr_tokenizers/an4_wpe_128/" \
            model.tokenizer.type="wpe" \
            trainer.devices=[1] \
            trainer.accelerator="gpu" \
            +trainer.fast_dev_run=True \
            exp_manager.exp_dir=examples/asr/speech_to_text_wpe_results'
            sh 'rm -rf examples/asr/speech_to_text_wpe_results'
          }
        }

        stage('L2: Speech Pre-training - CitriNet') {
          steps {
            sh 'python examples/asr/speech_pretraining/speech_pre_training.py \
            --config-path="../conf/ssl/citrinet/" --config-name="citrinet_ssl_ci" \
            model.train_ds.manifest_filepath=/home/TestData/an4_dataset/an4_train.json \
            model.validation_ds.manifest_filepath=/home/TestData/an4_dataset/an4_val.json \
            trainer.devices=[1] \
            trainer.accelerator="gpu" \
            +trainer.fast_dev_run=True \
            exp_manager.exp_dir=examples/asr/speech_pre_training_results'
            sh 'rm -rf examples/asr/speech_pre_training_results'
          }
        }

        stage('L2: Speech Pre-training - Wav2Vec') {
          steps {
            sh 'python examples/asr/speech_pretraining/speech_pre_training.py \
            --config-path="../conf/ssl/wav2vec/" --config-name="wav2vec_ci" \
            model.train_ds.manifest_filepath=/home/TestData/an4_dataset/an4_train.json \
            model.validation_ds.manifest_filepath=/home/TestData/an4_dataset/an4_val.json \
            trainer.devices=[1] \
            trainer.accelerator="gpu" \
            +trainer.fast_dev_run=True \
            exp_manager.exp_dir=examples/asr/speech_pre_training_results'
            sh 'rm -rf examples/asr/speech_pre_training_results'
          }
        }

        stage('L2: Speech to Text WPE - Conformer') {
          steps {
            sh 'python examples/asr/asr_ctc/speech_to_text_ctc_bpe.py \
            --config-path="../conf/conformer" --config-name="conformer_ctc_bpe" \
            model.train_ds.manifest_filepath=/home/TestData/an4_dataset/an4_train.json \
            model.validation_ds.manifest_filepath=/home/TestData/an4_dataset/an4_val.json \
            model.tokenizer.dir="/home/TestData/asr_tokenizers/an4_wpe_128/" \
            model.tokenizer.type="wpe" \
            model.train_ds.batch_size=4 \
            model.validation_ds.batch_size=4 \
            trainer.devices=[1] \
            trainer.accelerator="gpu" \
            +trainer.fast_dev_run=True \
            exp_manager.exp_dir=examples/asr/speech_to_text_wpe_conformer_results'
            sh 'rm -rf examples/asr/speech_to_text_wpe_conformer_results'
          }
        }
      }
    }

    stage('L2: ASR dev run - part two') {
      when {
        anyOf {
          branch 'main'
          changeRequest target: 'main'
        }
      }
      failFast true
      parallel {
        stage('L2: Speech to Text WPE - Squeezeformer') {
          steps {
            sh 'python examples/asr/asr_ctc/speech_to_text_ctc_bpe.py \
            --config-path="../conf/squeezeformer" --config-name="squeezeformer_ctc_bpe" \
            model.train_ds.manifest_filepath=/home/TestData/an4_dataset/an4_train.json \
            model.validation_ds.manifest_filepath=/home/TestData/an4_dataset/an4_val.json \
            model.tokenizer.dir="/home/TestData/asr_tokenizers/an4_wpe_128/" \
            model.tokenizer.type="wpe" \
            model.encoder.d_model=144 \
            model.train_ds.batch_size=4 \
            model.validation_ds.batch_size=4 \
            trainer.devices=[0] \
            trainer.accelerator="gpu" \
            +trainer.fast_dev_run=True \
            exp_manager.exp_dir=examples/asr/speech_to_text_wpe_squeezeformer_results'
            sh 'rm -rf examples/asr/speech_to_text_wpe_squeezeformer_results'
          }
        }
      }
    }


    stage('L2: Speaker dev run') {
      when {
        anyOf {
          branch 'main'
          changeRequest target: 'main'
        }
      }
      failFast true
      parallel {

        stage('Speaker Recognition') {
          steps {
            sh 'python examples/speaker_tasks/recognition/speaker_reco.py \
            model.train_ds.batch_size=10 \
            model.validation_ds.batch_size=2 \
            model.train_ds.manifest_filepath=/home/TestData/an4_speaker/train.json \
            model.validation_ds.manifest_filepath=/home/TestData/an4_speaker/dev.json \
            trainer.devices=[1] \
            trainer.accelerator="gpu" \
            +trainer.fast_dev_run=True \
            exp_manager.exp_dir=examples/speaker_tasks/recognition/speaker_recognition_results'
            sh 'rm -rf examples/speaker_tasks/recognition/speaker_recognition_results'
          }
        }

        stage('Speech to Label') {
          steps {
            sh 'python examples/asr/speech_classification/speech_to_label.py \
            model.train_ds.manifest_filepath=/home/TestData/speech_commands/train_manifest.json \
            model.validation_ds.manifest_filepath=/home/TestData/speech_commands/test_manifest.json \
            model.test_ds.manifest_filepath=/home/TestData/speech_commands/test_manifest.json \
            trainer.devices=[1] \
            trainer.accelerator="gpu" \
            +trainer.fast_dev_run=True \
            model.preprocessor._target_=nemo.collections.asr.modules.AudioToMelSpectrogramPreprocessor \
            ~model.preprocessor.window_size \
            ~model.preprocessor.window_stride \
            ~model.preprocessor.window \
            ~model.preprocessor.n_mels \
            ~model.preprocessor.n_mfcc \
            ~model.preprocessor.n_fft \
            exp_manager.exp_dir=examples/asr/speech_to_label_results'
            sh 'rm -rf examples/asr/speech_to_label_results'
          }
        }


        stage('Speaker Diarization with ASR Inference') {
          steps {
            sh 'python examples/speaker_tasks/diarization/offline_diarization_with_asr.py \
	    diarizer.manifest_filepath=/home/TestData/an4_diarizer/an4_manifest.json \
            diarizer.speaker_embeddings.model_path=/home/TestData/an4_diarizer/spkr.nemo \
            diarizer.speaker_embeddings.parameters.save_embeddings=True \
            diarizer.speaker_embeddings.parameters.window_length_in_sec=[1.5] \
            diarizer.speaker_embeddings.parameters.shift_length_in_sec=[0.75] \
            diarizer.speaker_embeddings.parameters.multiscale_weights=[1.0] \
            diarizer.asr.model_path=QuartzNet15x5Base-En \
            diarizer.asr.parameters.asr_based_vad=True \
            diarizer.out_dir=examples/speaker_tasks/diarization/speaker_diarization_asr_results'
            sh 'rm -rf examples/speaker_tasks/diarization/speaker_diarization_asr_results'
          }
        }

        stage('Speaker Diarization Inference') {
          steps {
            sh 'python examples/speaker_tasks/diarization/offline_diarization.py \
	    diarizer.manifest_filepath=/home/TestData/an4_diarizer/an4_manifest.json \
            diarizer.speaker_embeddings.model_path=/home/TestData/an4_diarizer/spkr.nemo \
            diarizer.speaker_embeddings.parameters.save_embeddings=True \
            diarizer.speaker_embeddings.parameters.window_length_in_sec=1.5 \
            diarizer.speaker_embeddings.parameters.shift_length_in_sec=0.75 \
            diarizer.speaker_embeddings.parameters.multiscale_weights=null \
            diarizer.vad.model_path=/home/TestData/an4_diarizer/MatchboxNet_VAD_3x2.nemo \
            diarizer.out_dir=examples/speaker_tasks/diarization/speaker_diarization_results'
            sh 'rm -rf examples/speaker_tasks/diarization/speaker_diarization_results'
          }
        }
      }
    }
    // TODO: Enable test after 21.08 container is used.
    // stage('L2: ASR DALI dev run') {
    //   when {
    //     anyOf {
    //       branch 'main'
    //       changeRequest target: 'main'
    //     }
    //   }
    //   failFast true
    //   parallel {
    //     stage('Speech to Text - DALI AudioToMelSpectrogramPreprocessor') {
    //       steps {
    //         sh 'python examples/asr/asr_ctc/speech_to_text_ctc.py \
    //         model.train_ds.manifest_filepath=/home/TestData/an4_dataset/an4_train.json \
    //         +model.train_ds.use_dali=True \
    //         model.validation_ds.manifest_filepath=/home/TestData/an4_dataset/an4_val.json \
    //         +model.validation_ds.use_dali=True \
    //         trainer.devices=[0] \
    //         trainer.accelerator="gpu" \
    //         +trainer.fast_dev_run=True \
    //         exp_manager.exp_dir=examples/asr/speech_to_text_results'
    //         sh 'rm -rf examples/asr/speech_to_text_results'
    //       }
    //     }
    //    stage('Speech to Text BPE - DALI AudioToMelSpectrogramPreprocessor') {
    //       steps {
    //         sh 'python examples/asr/asr_ctc/speech_to_text_bpe.py \
    //         --config-path="../conf/citrinet/" --config-name="config_bpe" \
    //         model.tokenizer.dir="/home/TestData/asr_tokenizers/an4_wpe_128/" \
    //         model.tokenizer.type="wpe" \
    //         model.train_ds.manifest_filepath=/home/TestData/an4_dataset/an4_train.json \
    //         +model.train_ds.use_dali=True \
    //         model.validation_ds.manifest_filepath=/home/TestData/an4_dataset/an4_val.json \
    //         +model.validation_ds.use_dali=True \
    // 	       trainer.devices=[0] \
    //         trainer.accelerator="gpu" \
    //         +trainer.fast_dev_run=True \
    //         exp_manager.exp_dir=examples/asr/speech_to_text_wpe_results'
    //         sh 'rm -rf examples/asr/speech_to_text_wpe_results'
    //       }
    //     }
    //     // TODO: This would fail due to an unnecessary torchaudio import.
    //     //       To be enabled once torchaudio is available in the container used for CI
    //     // stage('Speech to Text - DALI AudioToMFCCPreprocessor') {
    //     //   steps {
    //     //     sh 'python examples/asr/asr_ctc/speech_to_text_ctc.py \
    //     //     model.train_ds.manifest_filepath=/home/TestData/an4_dataset/an4_train.json \
    //     //     +model.train_ds.use_dali=True \
    //     //     model.validation_ds.manifest_filepath=/home/TestData/an4_dataset/an4_val.json \
    //     //     +model.validation_ds.use_dali=True \
    //     //     model.preprocessor._target_=nemo.collections.asr.modules.AudioToMFCCPreprocessor \
    //     //     ~model.preprocessor.normalize \
    //     //     ~model.preprocessor.features \
    //     //     ~model.preprocessor.frame_splicing \
    //     //     ~model.preprocessor.dither \
    //     //     ~model.preprocessor.stft_conv \
    //     //     +model.n_mels=64 \
    //     //     +model.n_mfcc=64 \
    //     //     trainer.devices=[1] \
    //     //     trainer.accelerator="gpu" \
    //     //     +trainer.fast_dev_run=True \
    //     //     exp_manager.exp_dir=examples/asr/speech_to_text_results'
    //     //     sh 'rm -rf examples/asr/speech_to_text_results'
    //     //   }
    //     // }
    //   }
    // }

    // TODO: Add back once CI is updated
    // stage('L2: ASR RNNT dev run') {
    //   when {
    //     anyOf {
    //       branch 'main'
    //       changeRequest target: 'main'
    //     }
    //   }
    //   failFast true
    //   parallel {
    //     stage('Speech to Text - RNNT') {
    //       steps {
    //         sh 'STRICT_NUMBA_COMPAT_CHECK=false python examples/asr/asr_transducer/speech_to_text_rnnt.py \
    //         --config-path="../conf/contextnet_rnnt/" --config-name="config_rnnt.yaml" \
    //         model.train_ds.manifest_filepath=/home/TestData/an4_dataset/an4_train.json \
    //         model.validation_ds.manifest_filepath=/home/TestData/an4_dataset/an4_val.json \
    //         model.train_ds.batch_size=2 \
    //         model.validation_ds.batch_size=2 \
    //         trainer.devices=[0] \
    //         trainer.accelerator="gpu" \
    //         +trainer.fast_dev_run=True \
    //         exp_manager.exp_dir=examples/asr/speech_to_text_rnnt_results'
    //         sh 'rm -rf examples/asr/speech_to_text_rnnt_results'
    //       }
    //     }
    //     stage('L2: Speech to Text RNNT WPE') {
    //       steps {
    //         sh 'STRICT_NUMBA_COMPAT_CHECK=false python examples/asr/asr_transducer/speech_to_text_rnnt_bpe.py \
    //         --config-path="../conf/contextnet_rnnt/" --config-name="config_rnnt_bpe.yaml" \
    //         model.train_ds.manifest_filepath=/home/TestData/an4_dataset/an4_train.json \
    //         model.validation_ds.manifest_filepath=/home/TestData/an4_dataset/an4_val.json \
    //         model.train_ds.batch_size=2 \
    //         model.validation_ds.batch_size=2 \
    //         model.tokenizer.dir="/home/TestData/asr_tokenizers/an4_wpe_128/" \
    //         model.tokenizer.type="wpe" \
    //         trainer.devices=[0] \
    //         trainer.accelerator="gpu" \
    //         +trainer.fast_dev_run=True \
    //         exp_manager.exp_dir=examples/asr/speech_to_text_rnnt_wpe_results'
    //         sh 'rm -rf examples/asr/speech_to_text_rnnt_wpe_results'
    //       }
    //     }
    //   }
    // }

    stage('L2: ASR Multi-dataloader dev run') {
      when {
        anyOf {
          branch 'main'
          changeRequest target: 'main'
        }
      }
      failFast true
      parallel {
        stage('Speech to Text multi-dataloader') {
          steps {
            sh 'python examples/asr/asr_ctc/speech_to_text_ctc.py \
            model.train_ds.manifest_filepath=/home/TestData/an4_dataset/an4_train.json \
            model.validation_ds.manifest_filepath=[/home/TestData/an4_dataset/an4_val.json,/home/TestData/an4_dataset/an4_val.json] \
            trainer.devices=[0] \
            trainer.accelerator="gpu" \
            trainer.max_epochs=1 \
            +trainer.max_steps=1 \
            +trainer.num_sanity_val_steps=1 \
            exp_manager.exp_dir=examples/asr/speech_to_text_results'
            sh 'rm -rf examples/asr/speech_to_text_results'
          }
        }

        stage('Speech to Label multi-dataloader') {
          steps {
            sh 'python examples/asr/speech_classification/speech_to_label.py \
            model.train_ds.manifest_filepath=/home/TestData/speech_commands/train_manifest.json \
            model.validation_ds.manifest_filepath=[/home/TestData/speech_commands/test_manifest.json,/home/TestData/speech_commands/test_manifest.json] \
            trainer.devices=[1] \
            trainer.accelerator="gpu" \
            trainer.max_epochs=1 \
            +trainer.max_steps=1 \
            +trainer.num_sanity_val_steps=1 \
            model.preprocessor._target_=nemo.collections.asr.modules.AudioToMelSpectrogramPreprocessor \
            ~model.preprocessor.window_size \
            ~model.preprocessor.window_stride \
            ~model.preprocessor.window \
            ~model.preprocessor.n_mels \
            ~model.preprocessor.n_mfcc \
            ~model.preprocessor.n_fft \
            exp_manager.exp_dir=examples/asr/speech_to_label_results'
            sh 'rm -rf examples/asr/speech_to_label_results'
          }
        }
      }
    }

    stage('L2: ASR Adapters') {
      when {
        anyOf {
          branch 'main'
          changeRequest target: 'main'
        }
      }
      failFast true
      parallel {
        stage('ASR Adapters') {
          steps {
            sh 'python examples/asr/asr_adapters/train_asr_adapter.py \
            model.pretrained_model="stt_en_conformer_ctc_small" \
            model.adapter.adapter_name="an4" \
            model.adapter.in_features=176 \
            model.train_ds.manifest_filepath=/home/TestData/an4_dataset/an4_train.json \
            model.validation_ds.manifest_filepath=/home/TestData/an4_dataset/an4_val.json \
            trainer.max_steps=5 \
            trainer.devices=[0] \
            trainer.accelerator="gpu" \
            +trainer.fast_dev_run=True \
            exp_manager.exp_dir=examples/asr/speech_to_text_adapters_results'
            sh 'rm -rf examples/asr/speech_to_text_adapters_results'
          }
        }

      }
    }

    stage('L2: Speech Transcription') {
      when {
        anyOf {
          branch 'main'
          changeRequest target: 'main'
        }
      }
      failFast true
      parallel {
        stage('Speech to Text Transcribe') {
          steps {
            sh 'python examples/asr/transcribe_speech.py \
            pretrained_name="QuartzNet15x5Base-En" \
            audio_dir="/home/TestData/an4_transcribe/test_subset/" \
            output_filename="stt_test_res.json" \
            amp=true'
            sh 'rm -rf stt_test_res.json'
          }
        }
      }
    }

    stage('L2: Segmentation Tool') {
      when {
            anyOf {
              branch 'main'
              changeRequest target: 'main'
            }
      }
      stages {
        stage('Install ctc_segmentation requirements') {
            steps {
            sh 'cd tools/ctc_segmentation && \
            pip install -r requirements.txt && \
            DEBIAN_FRONTEND=noninteractive apt-get install -y --no-install-recommends ffmpeg'
            }
        }

        stage('Parallel ctc_segmentation test') {
          failFast true
          parallel {
            stage('L2: Eng CitriNet with .wav') {
              steps {
                sh 'cd tools/ctc_segmentation && \
            TIME=`date +"%Y-%m-%d-%T"` && \
            /bin/bash run_segmentation.sh \
            --MODEL_NAME_OR_PATH="stt_en_citrinet_512_gamma_0_25" \
            --DATA_DIR=/home/TestData/ctc_segmentation/eng \
            --OUTPUT_DIR=/home/TestData/ctc_segmentation/eng/output${TIME} \
            --LANGUAGE=en \
            --USE_NEMO_NORMALIZATION="TRUE" && \
            python /home/TestData/ctc_segmentation/verify_alignment.py \
            -r /home/TestData/ctc_segmentation/eng/eng_valid_segments_1.7.txt \
            -g /home/TestData/ctc_segmentation/eng/output${TIME}/verified_segments/nv_test_segments.txt && \
            rm -rf /home/TestData/ctc_segmentation/eng/output${TIME}'
              }
            }
            stage('L2: Ru QN with mp3') {
              steps {
                sh 'cd tools/ctc_segmentation && \
            TIME=`date +"%Y-%m-%d-%T"` && \
            /bin/bash run_segmentation.sh \
            --MODEL_NAME_OR_PATH=/home/TestData/ctc_segmentation/QuartzNet15x5-Ru-e512-wer14.45.nemo \
            --DATA_DIR=/home/TestData/ctc_segmentation/ru \
            --OUTPUT_DIR=/home/TestData/ctc_segmentation/ru/output${TIME} \
            --LANGUAGE=ru \
            --ADDITIONAL_SPLIT_SYMBOLS=";" && \
            python /home/TestData/ctc_segmentation/verify_alignment.py \
            -r /home/TestData/ctc_segmentation/ru/valid_ru_segments_1.7.txt \
            -g /home/TestData/ctc_segmentation/ru/output${TIME}/verified_segments/ru_segments.txt && \
            rm -rf /home/TestData/ctc_segmentation/ru/output${TIME}'
              }
            }
          }
        }
      }
    }

    stage('L2: G2P Models') {
      when {
        anyOf {
          branch 'main'
          changeRequest target: 'main'
        }
      }
      failFast true
      parallel {
        stage('G2P Conformer training, evaluation and inference') {
          steps {
            sh 'cd examples/text_processing/g2p && \
                TIME=`date +"%Y-%m-%d-%T"` && OUTPUT_DIR_CONFORMER=output_ctc_${TIME} && \
                python g2p_train_and_evaluate.py \
                    train_manifest=/home/TestData/g2p/g2p.json \
                    validation_manifest=/home/TestData/g2p/g2p.json \
                    model.test_ds.manifest_filepath=/home/TestData/g2p/g2p.json \
                    model.tokenizer.dir=/home/TestData/g2p/tokenizer_spe_unigram_v512 \
                    trainer.max_epochs=1 \
                    model.max_source_len=64 \
                    trainer.devices=[0] \
                    do_training=True \
                    do_testing=True \
                    exp_manager.exp_dir=${OUTPUT_DIR_CONFORMER} \
                    +exp_manager.use_datetime_version=False\
                    +exp_manager.version=test \
                    --config-name=g2p_conformer_ctc && \
                python g2p_inference.py \
                    pretrained_model=${OUTPUT_DIR_CONFORMER}/G2P-Conformer-CTC/test/checkpoints/G2P-Conformer-CTC.nemo \
                    manifest_filepath=/home/TestData/g2p/g2p.json \
                    phoneme_field=text'
              }
            }
            stage('ByT5G2P training, evaluation and inference') {
              steps {
                sh 'TRANSFORMERS_OFFLINE=0 && cd examples/text_processing/g2p && \
                    TIME=`date +"%Y-%m-%d-%T"` && OUTPUT_DIR_T5=output_byt5_${TIME} && \
                    python g2p_train_and_evaluate.py \
                        train_manifest=/home/TestData/g2p/g2p.json \
                        validation_manifest=/home/TestData/g2p/g2p.json \
                        model.test_ds.manifest_filepath=/home/TestData/g2p/g2p.json \
                        trainer.max_epochs=1 \
                        model.max_source_len=64 \
                        trainer.devices=[1] \
                        do_training=True \
                        do_testing=True \
                        exp_manager.exp_dir=${OUTPUT_DIR_T5} \
                        +exp_manager.use_datetime_version=False\
                        +exp_manager.version=test && \
                    python g2p_inference.py \
                        pretrained_model=${OUTPUT_DIR_T5}/T5G2P/test/checkpoints/T5G2P.nemo \
                        manifest_filepath=/home/TestData/g2p/g2p.json \
                        phoneme_field=text && TRANSFORMERS_OFFLINE=1'
              }
            }
           stage('HeteronymClassificationModel training, evaluation and inference') {
              steps {
                sh 'cd examples/text_processing/g2p && \
                    TIME=`date +"%Y-%m-%d-%T"` && OUTPUT_DIR=output_${TIME} && \
                    python heteronym_classification_train_and_evaluate.py \
                        train_manifest=/home/TestData/g2p/heteronym_classification.json \
                        validation_manifest=/home/TestData/g2p/heteronym_classification.json \
                        test_manifest=/home/TestData/g2p/heteronym_classification.json \
                        model.wordids=/home/TestData/g2p/wordids.tsv \
                        trainer.max_epochs=1 \
                        model.max_seq_length=64 \
                        do_training=True \
                        do_testing=True \
                        exp_manager.exp_dir=${OUTPUT_DIR} \
                        +exp_manager.use_datetime_version=False\
                        +exp_manager.version=test && \
                    python heteronym_classification_inference.py \
                        manifest=/home/TestData/g2p/heteronym_classification.json \
                        pretrained_model=${OUTPUT_DIR}/HeteronymClassification/test/checkpoints/HeteronymClassification.nemo \
                        output_file=preds.json'
              }
            }
          }
        }

    // TODO: add test once megatron-bert is supported again
    // stage('L2: Multi-GPU Megatron finetuning') {
    //   when {
    //     anyOf {
    //       branch 'main'
    //       changeRequest target: 'main'
    //     }
    //   }
    //   failFast true
    //   parallel {
    //     stage('L2: Cased Megatron finetuning on MRPC') {
    //       steps {
    //         sh 'cd examples/nlp/glue_benchmark && \
    //     python glue_benchmark.py \
    //     model.dataset.data_dir=/home/TestData/nlp/glue_fake/MRPC \
    //     trainer.devices=[0,1] \
    //     trainer.accelerator="gpu" \
    //     +trainer.fast_dev_run=true \
    //     model.dataset.use_cache=false \
    //     model.language_model.pretrained_model_name=megatron-bert-345m-cased \
    //     trainer.accelerator=gpu \
    //     trainer.strategy=ddp \
    //     exp_manager=null'
    //       }
    //     }
    //   }
    // }

    stage('L2: STS-b') {
      when {
        anyOf {
          branch 'main'
          changeRequest target: 'main'
        }
      }
      failFast true
      parallel {
        stage('GLUE STS-b with AlBERT') {
          steps {
            sh 'python examples/nlp/glue_benchmark/glue_benchmark.py \
            model.dataset.use_cache=false \
            model.task_name=sts-b \
            model.dataset.data_dir=/home/TestData/nlp/glue_fake/STS-B \
            trainer.devices=[1] \
            trainer.accelerator="gpu" \
            +trainer.fast_dev_run=True \
            model.language_model.pretrained_model_name=albert-base-v1 \
            exp_manager=null'
          }
        }
        stage('Test Restore Punctuation & Capitalization with AlBERT') {
          steps {
            sh 'data_dir="$(mktemp -d -p "$(pwd)")" && \
            cp /home/TestData/nlp/token_classification_punctuation/*.txt "${data_dir}"/ && \
            python examples/nlp/token_classification/punctuation_capitalization_train_evaluate.py \
              +do_training=false \
              +do_testing=true \
              pretrained_model=/home/TestData/nlp/pretrained_models/Punctuation_and_Capitalization_albert.nemo \
              +model.test_ds.use_cache=false \
              ~model.train_ds \
              ~model.validation_ds \
              model.test_ds.ds_item="${data_dir}" \
              trainer.devices=[1] \
              trainer.accelerator="gpu" \
              exp_manager=null && \
            rm -rf "${data_dir}"'
          }
        }
        stage('Test Restore Punctuation & Capitalization with RoBERTa') {
          steps {
            sh 'data_dir="$(mktemp -d -p "$(pwd)")" && \
            cp /home/TestData/nlp/token_classification_punctuation/*.txt "${data_dir}"/ && \
            python examples/nlp/token_classification/punctuation_capitalization_train_evaluate.py \
              +do_training=false \
              +do_testing=true \
              pretrained_model=/home/TestData/nlp/pretrained_models/Punctuation_and_Capitalization_roberta.nemo \
              +model.test_ds.use_cache=false \
              ~model.train_ds \
              ~model.validation_ds \
              model.test_ds.ds_item="${data_dir}" \
              trainer.devices=[1] \
              trainer.accelerator="gpu" \
              exp_manager=null && \
            rm -rf "${data_dir}"'
          }
        }
      }
    }
    stage('L2: Dialogue Classification') {
      when {
        anyOf {
          branch 'main'
          changeRequest target: 'main'
        }
      }
      failFast true
      parallel {
        stage('Dialogue: Intent and slot classification using GPT') {
          steps {
            sh 'TRANSFORMERS_OFFLINE=0 && cd examples/nlp/dialogue && \
            python dialogue.py \
            model.dataset.data_dir=/home/TestData/nlp/sgd_small \
            model.language_model.lm_checkpoint=/home/TestData/nlp/gpt2/pytorch_model.bin\
            model.tokenizer.vocab_file=/home/TestData/nlp/gpt2/vocab.json\
            model.dataset.dialogues_example_dir=sgd_gen_outputs \
            model.dataset.task_name=debug_sample \
            trainer.max_steps=1 \
            trainer.max_epochs=1 \
            model.train_ds.batch_size=2 \
            model.validation_ds.batch_size=2 \
            model.test_ds.batch_size=2 \
            model.nemo_path=null \
            trainer.val_check_interval=0.0 \
            trainer.devices=[0] \
            model.dataset.use_cache=false \
            model.tokenizer.special_tokens={pad_token:"endoftext"} \
            model.tokenizer.tokenizer_name=gpt2 \
            model.tokenizer.vocab_file=/home/TestData/nlp/gpt2/vocab.json\
            model.language_model.pretrained_model_name=/home/TestData/nlp/gpt2 \
            trainer.accelerator=gpu \
            exp_manager=null  && \
            rm -rf sgd_gen_outputs'
          }
        }
        stage('Intent and slot classification using SGDQA') {
          steps {
            sh 'TRANSFORMERS_OFFLINE=0 && cd examples/nlp/dialogue && \
            python dialogue.py \
            model.dataset.data_dir=/home/TestData/nlp/sgd_small \
            model.dataset.dialogues_example_dir=sgd_gen_bert_outputs \
            model.dataset.task_name=debug_sample \
            trainer.max_steps=1 \
            trainer.max_epochs=1 \
            model.train_ds.batch_size=2 \
            model.validation_ds.batch_size=2 \
            model.test_ds.batch_size=2 \
            model.dataset.num_tasks=6 \
            model.nemo_path=null \
            trainer.val_check_interval=0.0 \
            trainer.devices=[0] \
            model.dataset.use_cache=false \
            model.language_model.pretrained_model_name=bert-base-cased \
            trainer.accelerator=gpu \
            exp_manager=null  && \
            rm -rf sgd_gen_bert_outputs'
          }
        }
        stage('Intent and slot classification using IntentSlotClassificationModel') {
          steps {
            sh 'TRANSFORMERS_OFFLINE=0 && cd examples/nlp/dialogue && \
            python dialogue.py \
            model.dataset.data_dir=/home/TestData/nlp/processed_assistant \
            model.dataset.dialogues_example_dir=sgd_gen_bert_intent_classification_outputs \
            model.dataset.task=assistant \
            trainer.max_steps=1 \
            trainer.max_epochs=1 \
            model.train_ds.batch_size=2 \
            model.validation_ds.batch_size=2 \
            model.test_ds.batch_size=2 \
            model.nemo_path=null \
            trainer.val_check_interval=0.0 \
            trainer.devices=[0] \
            model.dataset.use_cache=false \
            model.language_model.pretrained_model_name=bert-base-uncased \
            trainer.accelerator=gpu \
            exp_manager=null  && \
            rm -rf sgd_gen_bert_intent_classification_outputs && TRANSFORMERS_OFFLINE=1'
          }
        }
        stage('Intent classification using ZeroShotIntentModel') {
          steps {
            sh 'TRANSFORMERS_OFFLINE=0 && cd examples/nlp/dialogue && \
            python dialogue.py \
            do_training=False \
            model.dataset.data_dir=/home/TestData/nlp/drive_thru_revised \
            model.original_nemo_checkpoint=/home/TestData/nlp/drive_thru_revised/zeroshotintent_en_bert_base_uncased.nemo \
            model.dataset.dialogues_example_dir=sgd_gen_zero_shot_intent_classification_outputs \
            model.dataset.task=zero_shot \
            model.dataset.prompt_template="This example is" \
            trainer.max_steps=1 \
            trainer.max_epochs=1 \
            model.train_ds.batch_size=2 \
            model.validation_ds.batch_size=2 \
            model.test_ds.batch_size=2 \
            model.nemo_path=null \
            trainer.val_check_interval=0.0 \
            trainer.devices=[1] \
            model.dataset.use_cache=false \
            model.language_model.pretrained_model_name=bert-base-uncased \
            trainer.accelerator=gpu \
            exp_manager=null  && \
            rm -rf sgd_gen_zero_shot_intent_classification_outputs && TRANSFORMERS_OFFLINE=1'
          }
        }
        stage('Design Intent classification using ZeroShotIntentModel') {
          steps {
            sh 'TRANSFORMERS_OFFLINE=0 && cd examples/nlp/dialogue && \
            python dialogue.py \
            do_training=False \
            model.dataset.data_dir=/home/TestData/nlp/design_dataset \
            model.original_nemo_checkpoint=/home/TestData/nlp/drive_thru_revised/zeroshotintent_en_bert_base_uncased.nemo \
            model.dataset.dialogues_example_dir=design_zero_shot_intent_classification_outputs \
            model.dataset.task=design \
            model.dataset.prompt_template="This example is related to" \
            model.library=megatron \
            trainer.max_steps=1 \
            trainer.max_epochs=1 \
            model.train_ds.batch_size=2 \
            model.validation_ds.batch_size=2 \
            model.test_ds.batch_size=2 \
            model.nemo_path=null \
            trainer.val_check_interval=0.0 \
            trainer.devices=[1] \
            model.dataset.use_cache=false \
            model.language_model.pretrained_model_name=bert-base-uncased \
            trainer.accelerator=gpu \
            exp_manager=null  && \
            rm -rf design_zero_shot_intent_classification_outputs && TRANSFORMERS_OFFLINE=1'
          }
        }
        stage('Design Intent classification using ZeroShotIntentModel BART Classifier') {
          steps {
            sh 'TRANSFORMERS_OFFLINE=0 && cd examples/nlp/dialogue && \
            python dialogue.py \
            do_training=False \
            model.dataset.data_dir=/home/TestData/nlp/design_dataset \
            model.original_nemo_checkpoint=/home/TestData/nlp/drive_thru_revised/zeroshotintent_en_bert_base_uncased.nemo \
            model.dataset.dialogues_example_dir=design_zero_shot_intent_classification_bart_outputs \
            model.dataset.task=design \
            model.dataset.prompt_template="This example is related to" \
            model.library=huggingface \
            trainer.devices=[1] \
            model.dataset.use_cache=false \
            model.language_model.pretrained_model_name=bert-base-uncased \
            trainer.accelerator=gpu \
            exp_manager=null  && \
            rm -rf design_zero_shot_intent_classification_bart_outputs && TRANSFORMERS_OFFLINE=1'
          }
        }
        stage('Design Intent classification using DialogueNearestNeighbourModel') {
          steps {
            sh 'TRANSFORMERS_OFFLINE=0 && cd examples/nlp/dialogue && \
            python dialogue.py \
            do_training=False \
            model.dataset.data_dir=/home/TestData/nlp/design_dataset \
            model.dataset.dialogues_example_dir=design_dialogue_nearest_neighbour_classification_outputs \
            model.dataset.task=design \
            model.dataset.prompt_template="" \
            model.library=huggingface \
            trainer.devices=[0] \
            model.dataset.use_cache=false \
            model.language_model.pretrained_model_name=sentence-transformers/all-MiniLM-L6-v2 \
            trainer.accelerator=gpu \
            exp_manager=null  && \
            rm -rf design_dialogue_nearest_neighbour_classification_outputs && TRANSFORMERS_OFFLINE=1'
          }
        }
      }
    }
    stage('L2: Dialogue Generation') {
      when {
        anyOf {
          branch 'main'
          changeRequest target: 'main'
        }
      }
      failFast true
      parallel {
        stage('Dialogue: Answer Extender using DialogueS2SGenerationModel') {
          steps {
            sh 'TRANSFORMERS_OFFLINE=0 && cd examples/nlp/dialogue && \
            python dialogue.py \
            do_training=False \
            model.dataset.data_dir=/home/TestData/nlp/ms-marco-qa \
            model.dataset.dialogues_example_dir=answer_extender_s2s \
            model.dataset.task=ms_marco \
            model.library=huggingface \
            model.dataset.debug_mode=True \
            trainer.max_steps=1 \
            trainer.max_epochs=1 \
            model.train_ds.batch_size=2 \
            model.validation_ds.batch_size=2 \
            model.test_ds.batch_size=2 \
            model.nemo_path=null \
            trainer.val_check_interval=0.0 \
            trainer.devices=[1] \
            model.dataset.use_cache=false \
            model.language_model.pretrained_model_name=facebook/bart-large \
            trainer.accelerator=gpu \
            exp_manager=null  && \
            rm -rf answer_extender_s2s'
          }
        }
        stage('Dialogue: SGD Based Answer Extender using DialogueS2SGenerationModel') {
          steps {
            sh 'TRANSFORMERS_OFFLINE=0 && cd examples/nlp/dialogue && \
            python dialogue.py \
            do_training=False \
            model.dataset.data_dir=/home/TestData/nlp/sgd_small \
            model.dataset.dialogues_example_dir=sgd_answer_extender_s2s \
            model.dataset.task_name=debug_sample \
            model.dataset.task=sgd_generation \
            model.dataset.input_field=utterance+system_actions \
            model.dataset.output_field=system_utterance \
            model.dataset.use_cache=false \
            model.dataset.system_utterance=next_turn \
            model.dataset.debug_mode=True \
            model.dataset.prompt_template=slots_values \
            model.library=huggingface \
            trainer.max_steps=1 \
            trainer.max_epochs=1 \
            model.train_ds.batch_size=2 \
            model.validation_ds.batch_size=2 \
            model.test_ds.batch_size=2 \
            model.nemo_path=null \
            trainer.val_check_interval=0.0 \
            trainer.devices=[0] \
            model.language_model.pretrained_model_name=facebook/bart-large \
            trainer.accelerator=gpu \
            exp_manager=null  && \
            rm -rf sgd_answer_extender_s2s'
          }
        }
      }
    }
//     stage('L2: Dialogue Generation Part 2') {
//       when {
//         anyOf {
//           branch 'main'
//           changeRequest target: 'main'
//         }
//       }
//       failFast true
//       parallel {
//         stage('Dialogue: Answer Extender using DialogueGPTGenerationModel') {
//           steps {
//             sh 'TRANSFORMERS_OFFLINE=0 && cd examples/nlp/dialogue && \
//             python dialogue.py \
//             do_training=False \
//             model.dataset.data_dir=/home/TestData/nlp/ms-marco-qa \
//             model.dataset.dialogues_example_dir=answer_extender \
//             model.library=huggingface \
//             model.dataset.task=ms_marco \
//             model.dataset.debug_mode=True \
//             trainer.val_check_interval=0.0 \
//             trainer.devices=[0] \
//             model.dataset.use_cache=false \
//             model.language_model.pretrained_model_name=gpt2 \
//             trainer.accelerator=gpu \
//             exp_manager=null  && \
//             rm -rf answer_extender'
//           }
//         }
//       }
//     }
    stage('L2: COPY') {
      when {
        anyOf {
          branch 'main'
          changeRequest target: 'main'
        }
      }
      failFast true
      parallel {
        stage('Dialogue: Answer Extender using DialogueGPTGenerationModel') {
          steps {
            sh 'TRANSFORMERS_OFFLINE=0 && cd examples/nlp/dialogue && \
            python dialogue.py \
            do_training=False \
            model.dataset.data_dir=/home/TestData/nlp/ms-marco-qa \
            model.dataset.dialogues_example_dir=answer_extender \
            model.library=huggingface \
            model.dataset.task=ms_marco \
            model.dataset.debug_mode=True \
            trainer.val_check_interval=0.0 \
            trainer.devices=[0] \
            model.dataset.use_cache=false \
            model.language_model.pretrained_model_name=gpt2 \
            trainer.accelerator=gpu \
            exp_manager=null  && \
            rm -rf answer_extender'
          }
        }
      }
    }
    stage('L2: Duplex Text Normalization') {
      when {
        anyOf {
          branch 'main'
          changeRequest target: 'main'
        }
      }
      failFast true
      parallel {
        stage('Duplex Text Normalization with Tarred dataset') {
          steps {
            sh 'cd examples/nlp/duplex_text_normalization && \
            python duplex_text_normalization_train.py \
            data.validation_ds.data_path=/home/TestData/nlp/duplex_text_norm/small_test.tsv \
            mode=tn \
            lang=en \
            tagger_model.do_training=false \
            decoder_model.transformer=t5-small \
            data.validation_ds.batch_size=2 \
            data.train_ds.use_cache=false \
            data.validation_ds.use_cache=false \
            data.test_ds.batch_size=2 \
            data.train_ds.decoder_data_augmentation=false \
            data.train_ds.num_workers=2 \
            decoder_trainer.devices=[0,1] \
            decoder_trainer.accelerator="gpu" \
            data.train_ds.use_tarred_dataset=true \
            +decoder_trainer.fast_dev_run=true \
            decoder_exp_manager.create_checkpoint_callback=false \
            data.train_ds.tar_metadata_file=/home/TestData/nlp/duplex_text_norm/tarred_small/metadata.json \
            data.test_ds.use_cache=false \
            data.test_ds.data_path=/home/TestData/nlp/duplex_text_norm/small_test.tsv'
          }
        }
      }
    }
    // Runs out of memory on the 12G TITAN V (GPU 0 on main CI)
    // TODO: add when megatron bert is supported again in NeMo
    // stage('L2: MegaBERT Token Classification') {
    //   when {
    //     anyOf {
    //       branch 'main'
    //       changeRequest target: 'main'
    //     }
    //   }
    //   failFast true
    //   steps {
    //     sh 'cd examples/nlp/token_classification && \
    //     python token_classification_train.py \
    //     model.dataset.data_dir=/home/TestData/nlp/token_classification_punctuation/ \
    //     model.language_model.pretrained_model_name=megatron-bert-345m-uncased \
    //     model.train_ds.batch_size=10 \
    //     model.dataset.max_seq_length=50 \
    //     model.dataset.use_cache=false \
    //     trainer.accelerator=gpu \
    //     trainer.strategy=ddp \
    //     trainer.precision=16 \
    //     trainer.devices=[1] \
    //     trainer.accelerator="gpu" \
    //     +trainer.fast_dev_run=true \
    //     exp_manager=null'
    //   }
    // }

    stage('L2: BERT Text Classification') {
      when {
        anyOf {
          branch 'main'
          changeRequest target: 'main'
        }
      }
      failFast true
      parallel {
        stage ('Text Classification with BERT Test') {
          steps {
            sh 'cd examples/nlp/text_classification && \
            python text_classification_with_bert.py \
            model.dataset.num_classes=6 \
            model.train_ds.file_path=/home/TestData/nlp/retail_text_classification/train.tsv \
            model.validation_ds.file_path=/home/TestData/nlp/retail_text_classification/dev.tsv \
            model.language_model.pretrained_model_name=distilbert-base-uncased \
            model.train_ds.batch_size=10 \
            model.dataset.max_seq_length=50 \
            model.dataset.use_cache=false \
            trainer.devices=[0] \
            trainer.accelerator="gpu" \
            +trainer.fast_dev_run=true \
            exp_manager=null'
          }
        }
      }
    }

    stage('L2: Parallel BERT Question-Answering SQUAD v1.1 & v2.0') {
      when {
        anyOf {
          branch 'main'
          changeRequest target: 'main'
        }
      }
      failFast true
      parallel {
        stage('BERT SQUAD 1.1') {
          // Cannot do fast_dev_run because squad needs whole dev dataset
          steps {
            sh 'TRANSFORMERS_OFFLINE=0 && cd examples/nlp/question_answering && \
            python question_answering.py \
            model.train_ds.file=/home/TestData/nlp/squad_mini/v1.1/train-v1.1.json \
            model.dataset.use_cache=false \
            model.validation_ds.file=/home/TestData/nlp/squad_mini/v1.1/dev-v1.1.json \
            model.test_ds.file=/home/TestData/nlp/squad_mini/v1.1/dev-v1.1.json \
            model.train_ds.batch_size=2 \
            model.train_ds.num_samples=2 \
            model.validation_ds.batch_size=2 \
            model.validation_ds.num_samples=2 \
            model.test_ds.num_samples=2 \
            model.test_ds.batch_size=2 \
            trainer.max_epochs=1 \
            trainer.max_steps=1 \
            model.language_model.pretrained_model_name=bert-base-uncased \
            model.dataset.version_2_with_negative=false \
            trainer.precision=16 \
            trainer.devices=[0] \
            trainer.accelerator="gpu" \
            exp_manager=null && TRANSFORMERS_OFFLINE=1'
          }
        }
        stage('BERT SQUAD 2.0') {
          // Cannot do fast_dev_run because squad needs whole dev dataset
          steps {
            sh 'TRANSFORMERS_OFFLINE=0 && cd examples/nlp/question_answering && \
            python question_answering.py \
            model.train_ds.file=/home/TestData/nlp/squad_mini/v2.0/train-v2.0.json \
            model.dataset.use_cache=false \
            model.train_ds.batch_size=2 \
            model.train_ds.num_samples=2 \
            model.validation_ds.batch_size=2 \
            model.validation_ds.num_samples=2 \
            trainer.max_epochs=1 \
            trainer.max_steps=1 \
            model.validation_ds.file=/home/TestData/nlp/squad_mini/v2.0/dev-v2.0.json \
            model.language_model.pretrained_model_name=bert-base-uncased \
            model.dataset.version_2_with_negative=true \
            trainer.precision=16 \
            trainer.devices=[1] \
            trainer.accelerator="gpu" \
            exp_manager=null && TRANSFORMERS_OFFLINE=1'
          }
        }
      }
    }

    stage('L2: Parallel BART Question-Answering SQUAD v1.1 & v2.0') {
      when {
        anyOf {
          branch 'main'
          changeRequest target: 'main'
        }
      }
      failFast true
      parallel {
        stage('BART SQUAD 1.1') {
          // Cannot do fast_dev_run because squad needs whole dev dataset
          steps {
            sh 'TRANSFORMERS_OFFLINE=0 && cd examples/nlp/question_answering && \
            python question_answering.py \
            model.train_ds.file=/home/TestData/nlp/squad_mini/v1.1/train-v1.1.json \
            model.dataset.use_cache=false \
            model.dataset.check_if_answer_in_context=false \
            model.validation_ds.file=/home/TestData/nlp/squad_mini/v1.1/dev-v1.1.json \
            model.test_ds.file=/home/TestData/nlp/squad_mini/v1.1/dev-v1.1.json \
            model.train_ds.batch_size=2 \
            model.train_ds.num_samples=2 \
            model.validation_ds.batch_size=2 \
            model.validation_ds.num_samples=2 \
            model.test_ds.num_samples=2 \
            model.test_ds.batch_size=2 \
            trainer.max_epochs=1 \
            trainer.max_steps=1 \
            model.language_model.pretrained_model_name=facebook/bart-base \
            model.dataset.version_2_with_negative=false \
            trainer.precision=16 \
            trainer.devices=[0] \
            trainer.accelerator="gpu" \
            exp_manager=null && TRANSFORMERS_OFFLINE=1'
          }
        }
        stage('BART SQUAD 2.0') {
          // Cannot do fast_dev_run because squad needs whole dev dataset
          steps {
            sh 'TRANSFORMERS_OFFLINE=0 && cd examples/nlp/question_answering && \
            python question_answering.py \
            model.train_ds.file=/home/TestData/nlp/squad_mini/v2.0/train-v2.0.json \
            model.dataset.use_cache=false \
            model.dataset.check_if_answer_in_context=false \
            model.train_ds.batch_size=2 \
            model.train_ds.num_samples=2 \
            model.validation_ds.batch_size=2 \
            model.validation_ds.num_samples=2 \
            trainer.max_epochs=1 \
            trainer.max_steps=1 \
            model.validation_ds.file=/home/TestData/nlp/squad_mini/v2.0/dev-v2.0.json \
            model.language_model.pretrained_model_name=facebook/bart-base \
            model.dataset.version_2_with_negative=true \
            trainer.precision=16 \
            trainer.devices=[1] \
            trainer.accelerator="gpu" \
            exp_manager=null && TRANSFORMERS_OFFLINE=1'
          }
        }
      }
    }

    stage('L2: Parallel GPT2 Question-Answering SQUAD v1.1 & v2.0') {
      when {
        anyOf {
          branch 'main'
          changeRequest target: 'main'
        }
      }
      failFast true
      parallel {
        stage('GPT2 SQUAD 1.1') {
          // Cannot do fast_dev_run because squad needs whole dev dataset
          steps {
            sh 'TRANSFORMERS_OFFLINE=0 && cd examples/nlp/question_answering && \
            python question_answering.py \
            model.train_ds.file=/home/TestData/nlp/squad_mini/v1.1/train-v1.1.json \
            model.dataset.use_cache=false \
            model.dataset.check_if_answer_in_context=false \
            model.validation_ds.file=/home/TestData/nlp/squad_mini/v1.1/dev-v1.1.json \
            model.test_ds.file=/home/TestData/nlp/squad_mini/v1.1/dev-v1.1.json \
            model.train_ds.batch_size=2 \
            model.train_ds.num_samples=2 \
            model.validation_ds.batch_size=2 \
            model.validation_ds.num_samples=2 \
            model.test_ds.num_samples=2 \
            model.test_ds.batch_size=2 \
            trainer.max_epochs=1 \
            trainer.max_steps=1 \
            model.language_model.pretrained_model_name=gpt2 \
            model.dataset.version_2_with_negative=false \
            trainer.precision=16 \
            trainer.devices=[0] \
            trainer.accelerator="gpu" \
            exp_manager=null && TRANSFORMERS_OFFLINE=1'
          }
        }
        stage('GPT2 SQUAD 2.0') {
          // Cannot do fast_dev_run because squad needs whole dev dataset
          steps {
            sh 'TRANSFORMERS_OFFLINE=0 && cd examples/nlp/question_answering && \
            python question_answering.py \
            model.train_ds.file=/home/TestData/nlp/squad_mini/v2.0/train-v2.0.json \
            model.dataset.use_cache=false \
            model.dataset.check_if_answer_in_context=false \
            model.train_ds.batch_size=2 \
            model.train_ds.num_samples=2 \
            model.validation_ds.batch_size=2 \
            model.validation_ds.num_samples=2 \
            trainer.max_epochs=1 \
            trainer.max_steps=1 \
            model.validation_ds.file=/home/TestData/nlp/squad_mini/v2.0/dev-v2.0.json \
            model.language_model.pretrained_model_name=gpt2 \
            model.dataset.version_2_with_negative=true \
            trainer.precision=16 \
            trainer.devices=[1] \
            trainer.accelerator="gpu" \
            exp_manager=null && TRANSFORMERS_OFFLINE=1'
          }
        }
      }
    }

    stage('L2: Intent and Slot Classification Tasks') {
      when {
        anyOf {
          branch 'main'
          changeRequest target: 'main'
        }
      }
      failFast true
      parallel {
        stage('L2: Intent and Slot Classification') {
          steps {
            sh 'cd examples/nlp/intent_slot_classification && \
            python intent_slot_classification.py \
            model.data_dir=/home/TestData/nlp/retail \
            model.validation_ds.prefix=dev \
            model.test_ds.prefix=dev \
            trainer.devices=[0] \
            trainer.accelerator="gpu" \
            +trainer.fast_dev_run=true \
            exp_manager.exp_dir=checkpoints'
            sh 'rm -rf checkpoints'
          }
        }
        stage('L2: Multi-Label Intent and Slot Classification') {
          steps {
            sh 'cd examples/nlp/intent_slot_classification && \
            python multi_label_intent_slot_classification.py \
            model.data_dir=/home/TestData/nlp/new_multiatis \
            model.validation_ds.prefix=dev \
            model.test_ds.prefix=dev \
            trainer.devices=[0] \
            +trainer.fast_dev_run=true \
            exp_manager.exp_dir=checkpoints2'
            sh 'rm -rf checkpoints2'
          }
        }
      }
    }

    // TODO: add when megatron-bert is supported again
    // stage('L2: Model Parallel Size 2 Megatron Text Classification') {
    //   when {
    //     anyOf{
    //       branch 'main'
    //       changeRequest target: 'main'
    //     }
    //   }
    //   failFast true
    //   steps{
    //     sh 'cd examples/nlp/text_classification && \
    //     python text_classification_with_bert.py \
    //     trainer.devices=[0,1] \
    //     trainer.accelerator="gpu" \
    //     trainer.num_nodes=1 \
    //     trainer.precision=16 \
    //     trainer.gradient_clip_val=1.0 \
    //     +trainer.fast_dev_run=true \
    //     model.dataset.num_classes=6 \
    //     model.train_ds.file_path=/home/TestData/nlp/retail_text_classification/train.tsv \
    //     model.train_ds.batch_size=4 \
    //     model.language_model.pretrained_model_name=megatron-bert-uncased \
    //     model.language_model.config_file=/home/TestData/nlp/mp_2_bert_toy/config.json \
    //     model.language_model.lm_checkpoint=/home/TestData/nlp/mp_2_bert_toy/iter_2000000 \
    //     model.nemo_path=null \
    //     ~model.infer_samples \
    //     exp_manager=null'
    //   }
    // }

    // stage('L2: Model Parallel Size 2 Megatron Autoresume') {
    //   when {
    //     anyOf{
    //       branch 'main'
    //       changeRequest target: 'main'
    //     }
    //   }
    //   failFast true
    //   steps{
    //     sh 'cd examples/nlp/text_classification && \
    //     python text_classification_with_bert.py \
    //     trainer.devices=[0,1] \
    //     trainer.accelerator="gpu" \
    //     trainer.num_nodes=1 \
    //     trainer.precision=16 \
    //     trainer.gradient_clip_val=1.0 \
    //     trainer.max_epochs=1 \
    //     +trainer.fast_dev_run=true \
    //     model.dataset.num_classes=6 \
    //     model.train_ds.file_path=/home/TestData/nlp/retail_text_classification/train.tsv \
    //     model.train_ds.batch_size=4 \
    //     model.language_model.pretrained_model_name=megatron-bert-uncased \
    //     model.language_model.config_file=/home/TestData/nlp/mp_2_bert_toy/config.json \
    //     model.language_model.lm_checkpoint=/home/TestData/nlp/mp_2_bert_toy/iter_2000000 \
    //     model.nemo_path=null \
    //     ~model.infer_samples \
    //     +exp_manager.explicit_log_dir=/home/TestData/nlp/mp_autoresume \
    //     +exp_manager.resume_if_exists=true'
    //   }
    // }

    // stage('L2: Model Parallel Size 2 Megatron Evaluation from .nemo') {
    //   when {
    //     anyOf{
    //       branch 'main'
    //       changeRequest target: 'main'
    //     }
    //   }
    //   failFast true
    //   steps{
    //     sh 'cd examples/nlp/text_classification && \
    //     python model_parallel_text_classification_evaluation.py \
    //     trainer.devices=[0,1] \
    //     trainer.accelerator="gpu" \
    //     trainer.num_nodes=1 \
    //     model.dataset.num_classes=6 \
    //     model.test_ds.file_path=/home/TestData/nlp/retail_text_classification/dev.tsv \
    //     model.nemo_path=/home/TestData/nlp/mp_2_nemo/retail_text_class_350M.nemo \
    //     exp_manager=null'
    //   }
    // }

    // stage('L2: Model Parallel Size 2 Megatron Train from .nemo') {
    //   when {
    //     anyOf{
    //       branch 'main'
    //       changeRequest target: 'main'
    //     }
    //   }
    //   failFast true
    //   steps{
    //     sh 'cd examples/nlp/token_classification && \
    //     python token_classification_train.py \
    //     pretrained_model=/home/TestData/nlp/mp_2_nemo/ner_350M.nemo \
    //     model.dataset.data_dir=/home/TestData/nlp/ner/ \
    //     model.train_ds.batch_size=2 \
    //     model.dataset.use_cache=false \
    //     trainer.devices=[0,1] \
    //     trainer.accelerator="gpu" \
    //     +trainer.fast_dev_run=true \
    //     model.dataset.class_balancing="weighted_loss" \
    //     exp_manager=null'
    //   }
    // }

    stage('L2: Parallel NLP Examples 2') {
      when {
        anyOf {
          branch 'main'
          changeRequest target: 'main'
        }
      }
      failFast true
      parallel {
        stage ('NER finetuning from pretrained Test') {
          steps {
            sh 'cd examples/nlp/token_classification && \
            python token_classification_train.py \
            pretrained_model=ner_en_bert \
            model.dataset.data_dir=/home/TestData/nlp/ner/ \
            model.train_ds.batch_size=2 \
            model.dataset.use_cache=false \
            trainer.devices=[0] \
            trainer.accelerator="gpu" \
            +trainer.fast_dev_run=true \
            model.dataset.class_balancing="weighted_loss" \
            exp_manager.exp_dir=null'
          }
        }
        stage ('Punctuation and capitalization finetuning from pretrained test') {
          steps {
            sh 'cd examples/nlp/token_classification && \
            data_dir="$(mktemp -d -p "$(pwd)")" && \
            cp /home/TestData/nlp/token_classification_punctuation/*.txt "${data_dir}"/ && \
            python punctuation_capitalization_train_evaluate.py \
              pretrained_model=punctuation_en_bert \
              model.train_ds.ds_item="${data_dir}" \
              model.validation_ds.ds_item="${data_dir}" \
              model.test_ds.ds_item="${data_dir}" \
              +model.train_ds.use_cache=false \
              +model.validation_ds.use_cache=false \
              +model.test_ds.use_cache=false \
              trainer.devices=[1] \
              trainer.accelerator="gpu" \
              +trainer.fast_dev_run=true \
              exp_manager.exp_dir=null && \
            rm -rf "${data_dir}"'
          }
        }
        stage ('NER with TurkuNLP/bert-base-finnish-cased-v1') {
          steps {
            sh 'cd examples/nlp/token_classification && \
            python token_classification_train.py \
            model.dataset.data_dir=/home/TestData/nlp/token_classification_punctuation/ \
            trainer.devices=[0] \
            trainer.accelerator="gpu" \
            +trainer.fast_dev_run=true \
            model.dataset.use_cache=false \
            model.language_model.pretrained_model_name="TurkuNLP/bert-base-finnish-cased-v1" \
            exp_manager.exp_dir=null'
          }
        }
        stage('Evaluation script for Token Classification') {
          steps {
            sh 'python examples/nlp/token_classification/token_classification_evaluate.py \
            model.dataset.data_dir=/home/TestData/nlp/ner/ \
            model.dataset.use_cache=false \
            pretrained_model=/home/TestData/nlp/pretrained_models/NER_Model_with_BERT_base_uncased.nemo'
          }
        }
        stage('Evaluation script for Punctuation') {
          steps {
            sh 'data_dir="$(mktemp -d -p "$(pwd)")" && \
            cp /home/TestData/nlp/token_classification_punctuation/*.txt "${data_dir}"/ && \
            python examples/nlp/token_classification/punctuation_capitalization_train_evaluate.py \
              +do_training=false \
              +do_testing=true \
              model.test_ds.ds_item="${data_dir}" \
              ~model.train_ds \
              ~model.validation_ds \
              +model.test_ds.use_cache=false \
              pretrained_model=/home/TestData/nlp/pretrained_models/Punctuation_Capitalization_with_DistilBERT_base_uncased.nemo && \
            rm -rf "${data_dir}"'
          }
        }
        stage('L2: Punctuation & Capitalization, 2GPUs with DistilBERT, Fine-tuning on different data') {
          steps {
            sh 'cd examples/nlp/token_classification && \
            output_dir="$(mktemp -d -p "$(pwd)")" && \
            tmp_data_dir="$(mktemp -d -p "$(pwd)")" && \
            cp /home/TestData/nlp/token_classification_punctuation/*.txt "${tmp_data_dir}"/ && \
            python punctuation_capitalization_train_evaluate.py \
              model.train_ds.use_tarred_dataset=false \
              model.train_ds.ds_item="${tmp_data_dir}" \
              model.validation_ds.ds_item="${tmp_data_dir}" \
              model.test_ds.ds_item="${tmp_data_dir}" \
              model.language_model.pretrained_model_name=distilbert-base-uncased \
              +model.train_ds.use_cache=false \
              +model.validation_ds.use_cache=false \
              +model.test_ds.use_cache=false \
              trainer.devices=[0,1] \
              trainer.accelerator="gpu" \
              trainer.strategy=ddp \
              trainer.max_epochs=1 \
              +exp_manager.explicit_log_dir="${output_dir}" \
              +do_testing=true && \
            tmp_data_dir_2="$(mktemp -d -p "$(pwd)")" && \
            mv "${tmp_data_dir}"/* "${tmp_data_dir_2}" && \
            rm -rf "${tmp_data_dir}" && \
            python punctuation_capitalization_train_evaluate.py \
              model.train_ds.use_tarred_dataset=false \
              model.train_ds.ds_item="${tmp_data_dir_2}" \
              model.validation_ds.ds_item="${tmp_data_dir_2}" \
              model.test_ds.ds_item="${tmp_data_dir_2}" \
              pretrained_model="${output_dir}/checkpoints/Punctuation_and_Capitalization.nemo" \
              +model.train_ds.use_cache=false \
              +model.validation_ds.use_cache=false \
              +model.test_ds.use_cache=false \
              trainer.devices=[0,1] \
              trainer.accelerator="gpu" \
              trainer.strategy=ddp \
              trainer.max_epochs=1 \
              exp_manager=null && \
            rm -rf /workspace/NeMo/examples/nlp/token_classification/nemo_experiments \
              "${tmp_data_dir_2}" \
              "${output_dir}"'
          }
        }
      }
    }
    stage('Punctuation & Capitalization tarred dataset') {
      when {
        anyOf {
          branch 'main'
          changeRequest target: 'main'
        }
      }
      failFast true
      stages {
        stage('create and use tarred dataset') {
          steps {
            sh 'data_dir="$(mktemp -d -p "$(pwd)")" && \
            cp -r /home/TestData/nlp/token_classification_punctuation/*.txt \
              /home/TestData/nlp/token_classification_punctuation/wmt_wiki_10000 \
              "${data_dir}"/ && \
            usual_data=${data_dir}/wmt_wiki_10000 && \
            output_dir="$(mktemp -d -p "$(pwd)")" && \
            tarred_data=${output_dir}/train_tarred && \
            tokens_in_batch=2000 && \
            max_seq_length=512 && \
            lm_model=distilbert-base-uncased && \
            python examples/nlp/token_classification/data/create_punctuation_capitalization_tarred_dataset.py \
              --text ${usual_data}/input.txt \
              --labels ${usual_data}/labels.txt \
              --output_dir ${tarred_data} \
              --tokens_in_batch ${tokens_in_batch} \
              --max_seq_length 512 \
              --lines_per_dataset_fragment 2000 \
              --num_batches_per_tarfile 5 \
              --tar_file_prefix punctuation_capitalization \
              --tokenizer_name ${lm_model} \
              --use_fast_tokenizer \
              --pad_label O \
              --n_jobs 3 && \
            echo "Number of tarred files in dataset:" && \
            ls ${tarred_data}/*.tar | wc -l && \
            echo "Label id files in dataset:" && \
            ls ${tarred_data}/*.csv && \
            metadata_file=${tarred_data}/metadata.punctuation_capitalization.tokens${tokens_in_batch}.max_seq_length${max_seq_length}.${lm_model}.json && \
            python examples/nlp/token_classification/punctuation_capitalization_train_evaluate.py \
              model.validation_ds.ds_item="${data_dir}" \
              model.test_ds.ds_item="${data_dir}" \
              model.train_ds.ds_item=${tarred_data} \
              model.language_model.pretrained_model_name=${lm_model} \
              model.train_ds.use_tarred_dataset=true \
              model.train_ds.tar_metadata_file=${metadata_file} \
              +model.train_ds.use_cache=false \
              +model.validation_ds.use_cache=false \
              +model.test_ds.use_cache=false \
              trainer.devices=[0,1] \
              trainer.accelerator="gpu" \
              trainer.strategy=ddp \
              trainer.max_epochs=1 \
              +exp_manager.explicit_log_dir=${output_dir}/output && \
            rm -rf "${output_dir}" "${data_dir}"'
          }
        }
      }
    }
    stage('Punctuation & Capitalization, Different ways of passing labels to model') {
      when {
        anyOf {
          branch 'main'
          changeRequest target: 'main'
        }
      }
      failFast true
      stages {
        stage('Punctuation & Capitalization, Using model.common_datasest_parameters.label_vocab_dir') {
          steps {
            sh 'cd examples/nlp/token_classification && \
            work_dir="$(mktemp -d -p "$(pwd)")" && \
            label_vocab_dir="${work_dir}/labels" && \
            mkdir -p ${label_vocab_dir} && \
            data_dir="${work_dir}/data" && \
            mkdir -p "${data_dir}" && \
            cp /home/TestData/nlp/token_classification_punctuation/*.txt "${data_dir}" && \
            output_dir="${work_dir}/output" && \
            mkdir -p "${output_dir}" && \
            punct_label_vocab="${label_vocab_dir}/punct_label_vocab.csv" && \
            capit_label_vocab="${label_vocab_dir}/capit_label_vocab.csv" && \
            printf "O\n,\n.\n?\n" > "${punct_label_vocab}" && \
            printf "O\nU\n" > "${capit_label_vocab}" && \
            python punctuation_capitalization_train_evaluate.py \
              model.train_ds.use_tarred_dataset=false \
              model.train_ds.ds_item="${data_dir}" \
              model.validation_ds.ds_item="${data_dir}" \
              model.test_ds.ds_item="${data_dir}" \
              model.language_model.pretrained_model_name=distilbert-base-uncased \
              model.common_dataset_parameters.label_vocab_dir="${label_vocab_dir}" \
              model.class_labels.punct_labels_file="$(basename "${punct_label_vocab}")" \
              model.class_labels.capit_labels_file="$(basename "${capit_label_vocab}")" \
              +model.train_ds.use_cache=false \
              +model.validation_ds.use_cache=false \
              +model.test_ds.use_cache=false \
              trainer.devices=[0,1] \
              trainer.strategy=ddp \
              trainer.max_epochs=1 \
              +exp_manager.explicit_log_dir="${output_dir}" \
              +do_testing=false && \
            python punctuation_capitalization_train_evaluate.py \
              +do_training=false \
              +do_testing=true \
              ~model.train_ds \
              ~model.validation_ds \
              model.test_ds.ds_item="${data_dir}" \
              pretrained_model="${output_dir}/checkpoints/Punctuation_and_Capitalization.nemo" \
              +model.train_ds.use_cache=false \
              +model.validation_ds.use_cache=false \
              +model.test_ds.use_cache=false \
              trainer.devices=[0,1] \
              trainer.strategy=ddp \
              trainer.max_epochs=1 \
              exp_manager=null && \
            rm -rf "${work_dir}"'
          }
        }
        stage('Punctuation & Capitalization, Using model.common_datasest_parameters.{punct,capit}_label_ids') {
          steps {
            sh 'cd examples/nlp/token_classification && \
            work_dir="$(mktemp -d -p "$(pwd)")" && \
            output_dir="${work_dir}/output" && \
            mkdir -p "${output_dir}" && \
            data_dir="${work_dir}/data" && \
            mkdir -p "${data_dir}" && \
            cp /home/TestData/nlp/token_classification_punctuation/*.txt "${data_dir}" && \
            conf_name=punctuation_capitalization_config_with_ids && \
            cp conf/punctuation_capitalization_config.yaml "${work_dir}/${conf_name}.yaml" && \
            sed -i $\'s/punct_label_ids: null/punct_label_ids: {O: 0, \\\',\\\': 1, .: 2, \\\'?\\\': 3}/\' \
              "${work_dir}/${conf_name}.yaml" && \
            sed -i $\'s/capit_label_ids: null/capit_label_ids: {O: 0, U: 1}/\' \
              "${work_dir}/${conf_name}.yaml" && \
            python punctuation_capitalization_train_evaluate.py \
              --config-path "${work_dir}" \
              --config-name "${conf_name}" \
              model.train_ds.use_tarred_dataset=false \
              model.train_ds.ds_item="${data_dir}" \
              model.validation_ds.ds_item="${data_dir}" \
              model.test_ds.ds_item="${data_dir}" \
              model.language_model.pretrained_model_name=distilbert-base-uncased \
              +model.train_ds.use_cache=false \
              +model.validation_ds.use_cache=false \
              +model.test_ds.use_cache=false \
              trainer.devices=[0,1] \
              trainer.strategy=ddp \
              trainer.max_epochs=1 \
              +exp_manager.explicit_log_dir="${output_dir}" \
              +do_testing=false && \
            python punctuation_capitalization_train_evaluate.py \
              +do_training=false \
              +do_testing=true \
              ~model.train_ds \
              ~model.validation_ds \
              model.test_ds.ds_item="${data_dir}" \
              pretrained_model="${output_dir}/checkpoints/Punctuation_and_Capitalization.nemo" \
              +model.train_ds.use_cache=false \
              +model.validation_ds.use_cache=false \
              +model.test_ds.use_cache=false \
              trainer.devices=[0,1] \
              trainer.strategy=ddp \
              trainer.max_epochs=1 \
              exp_manager=null && \
            rm -rf "${work_dir}"'
          }
        }
      }
    }
    stage('Punctuation & Capitalization inference') {
      when {
        anyOf {
          branch 'main'
          changeRequest target: 'main'
        }
      }
      failFast true
      stages {
        stage('Restore punctuation and capitalization in long text') {
          steps {
            sh 'output_dir="$(mktemp -d -p "$(pwd)")" && \
            python examples/nlp/token_classification/punctuate_capitalize_infer.py \
              --input_manifest /home/TestData/nlp/token_classification_punctuation/iwslt_tst2019.manifest \
              --output_text "${output_dir}/iwslt_inference_result.txt" \
              --max_seq_length 92 \
              --step 8 \
              --margin 16 \
              --pretrained_name punctuation_en_bert \
              --batch_size 32 && \
            rm -rf "${output_dir}"'
          }
        }
      }
    }
    stage('L2: Parallel Pretraining BERT pretraining from Text/Preprocessed') {
      when {
        anyOf {
          branch 'main'
          changeRequest target: 'main'
        }
      }
      failFast true
      parallel {
        stage('L2: Pretraining BERT pretraining from Text') {
            steps {
              sh 'cd examples/nlp/language_modeling && \
              python bert_pretraining.py \
              --config-name=bert_pretraining_from_text_config.yaml \
              trainer.devices=[0] \
              trainer.accelerator="gpu" \
              trainer.precision=16 \
              +trainer.fast_dev_run=true \
              model.train_ds.data_file=/home/TestData/nlp/wikitext-2/train.txt  \
              model.train_ds.batch_size=32 \
              model.validation_ds.data_file=/home/TestData/nlp/wikitext-2/valid.txt  \
              model.validation_ds.batch_size=32 \
              model.language_model.config_file=/home/TestData/nlp/bert_configs/bert_3200.json \
              model.optim.lr=0.01 \
              model.optim.sched.warmup_ratio=0.1 \
              model.tokenizer.tokenizer_name=sentencepiece \
              model.tokenizer.tokenizer_model=/home/TestData/nlp/wikitext-2/tokenizer_bpe_v3193/tokenizer.model \
              model.mask_prob=0.15 \
              model.short_seq_prob=0.1 \
              exp_manager.exp_dir=PretrainingBERTFromText \
              '
              sh 'rm -f /home/TestData/nlp/wikitext-2/*.pkl'
              sh 'rm -rf examples/nlp/language_modeling/PretrainingBERTFromText'
              sh 'ls -lha examples/nlp/language_modeling'
            }
        }
        stage('L2: Pretraining BERT from Preprocessed') {
            steps {
              sh 'cd examples/nlp/language_modeling && \
              python bert_pretraining.py \
              --config-name=bert_pretraining_from_preprocessed_config.yaml \
              trainer.devices=[1] \
              trainer.accelerator="gpu" \
              trainer.precision=16 \
              +trainer.fast_dev_run=true \
              model.train_ds.data_file=/home/TestData/nlp/wiki_book_mini/training \
              model.train_ds.batch_size=8 \
              model.language_model.lm_checkpoint=/home/TestData/nlp/bert_ckpts/nemo1.0/bert_base_uncased_mlm_final_1074591_nemo1.0.pt \
              model.language_model.config_file=/home/TestData/nlp/bert_configs/uncased_L-12_H-768_A-12.json \
              model.optim.lr=0.875e-4 \
              model.optim.weight_decay=0.01 \
              model.optim.sched.warmup_ratio=0.01 \
              exp_manager.exp_dir=PretrainingBERTFromPreprocessed \
              exp_manager.create_checkpoint_callback=False \
              '
              sh 'rm -rf examples/nlp/language_modeling/PretrainingBERTFromPreprocessed'
              sh 'ls -lha examples/nlp/language_modeling'
            }
        }
      }
    }

    stage('L2: Entity Linking') {
      when {
        anyOf {
          branch 'main'
          changeRequest target: 'main'
        }
      }
      failFast true
      parallel {
        stage ('Self Alignment Pretraining BERT') {
           steps {
             sh 'cd examples/nlp/entity_linking && \
             python self_alignment_pretraining.py \
             project_dir=. \
             trainer.val_check_interval=3 \
             model.raw_data=None \
             model.train_ds.data_file=/home/TestData/nlp/entity_linking/tiny_example_train_pairs.tsv \
             model.validation_ds.data_file=/home/TestData/nlp/entity_linking/tiny_example_validation_pairs.tsv \
             model.train_ds.batch_size=8 \
             model.validation_ds.batch_size=8 \
             exp_manager.exp_dir=null'
          }
        }
      }
    }

    // TODO: remove +model.optim.capturable=True when Pytorch fix: https://github.com/pytorch/pytorch/pull/81858
    // is in the release container
    stage('L2: NMT Attention is All You Need Training') {
      when {
        anyOf {
          branch 'main'
          changeRequest target: 'main'
        }
      }
      failFast true
      parallel {
        stage('L2: NMT Training Post-LN') {
            steps {
              sh 'python examples/nlp/machine_translation/enc_dec_nmt.py \
              --config-path=conf \
              --config-name=aayn_base \
              do_testing=false \
              model.train_ds.src_file_name=/home/TestData/nlp/nmt/toy_data/wmt14-de-en.src \
              model.train_ds.tgt_file_name=/home/TestData/nlp/nmt/toy_data/wmt14-de-en.ref \
              model.validation_ds.src_file_name=/home/TestData/nlp/nmt/toy_data/wmt14-de-en.src \
              model.validation_ds.tgt_file_name=/home/TestData/nlp/nmt/toy_data/wmt14-de-en.src \
              model.test_ds.src_file_name=/home/TestData/nlp/nmt/toy_data/wmt14-de-en.src \
              model.test_ds.tgt_file_name=/home/TestData/nlp/nmt/toy_data/wmt14-de-en.src \
              model.encoder_tokenizer.tokenizer_model=/home/TestData/nlp/nmt/toy_data/tt_tokenizer.BPE.4096.model \
              model.decoder_tokenizer.tokenizer_model=/home/TestData/nlp/nmt/toy_data/tt_tokenizer.BPE.4096.model \
              model.encoder.num_layers=1 \
              model.encoder.hidden_size=64 \
              model.encoder.inner_size=256 \
              model.decoder.num_layers=1 \
              model.decoder.hidden_size=64 \
              model.decoder.inner_size=256 \
              +model.optim.capturable=True \
              trainer.devices=[0] \
              trainer.accelerator="gpu" \
              +trainer.val_check_interval=2 \
              +trainer.limit_val_batches=1 \
              +trainer.max_steps=2 \
              trainer.precision=16 \
              +exp_manager.explicit_log_dir=examples/nlp/machine_translation/nmt_results \
              +exp_manager.create_checkpoint_callback=true \
              '
              sh 'python examples/nlp/machine_translation/enc_dec_nmt.py \
              --config-path=conf \
              --config-name=aayn_base \
              do_testing=true \
              model.train_ds.src_file_name=/home/TestData/nlp/nmt/toy_data/wmt14-de-en.src \
              model.train_ds.tgt_file_name=/home/TestData/nlp/nmt/toy_data/wmt14-de-en.ref \
              model.validation_ds.src_file_name=/home/TestData/nlp/nmt/toy_data/wmt14-de-en.src \
              model.validation_ds.tgt_file_name=/home/TestData/nlp/nmt/toy_data/wmt14-de-en.src \
              model.test_ds.src_file_name=/home/TestData/nlp/nmt/toy_data/wmt14-de-en.src \
              model.test_ds.tgt_file_name=/home/TestData/nlp/nmt/toy_data/wmt14-de-en.src \
              model.encoder_tokenizer.tokenizer_model=/home/TestData/nlp/nmt/toy_data/tt_tokenizer.BPE.4096.model \
              model.decoder_tokenizer.tokenizer_model=/home/TestData/nlp/nmt/toy_data/tt_tokenizer.BPE.4096.model \
              model.encoder.num_layers=1 \
              model.encoder.hidden_size=64 \
              model.encoder.inner_size=256 \
              model.decoder.num_layers=1 \
              model.decoder.hidden_size=64 \
              model.decoder.inner_size=256 \
              +model.optim.capturable=True \
              trainer.devices=[0] \
              trainer.accelerator="gpu" \
              +trainer.val_check_interval=10 \
              +trainer.limit_val_batches=1 \
              +trainer.limit_test_batches=1 \
              +trainer.max_steps=10 \
              +exp_manager.explicit_log_dir=examples/nlp/machine_translation/nmt_results \
              +exp_manager.create_checkpoint_callback=true \
              +exp_manager.resume_if_exists=True \
              '
              sh 'rm -rf examples/nlp/machine_translation/nmt_results'
            }
        }

        stage('L2: NMT Training Pre-LN') {
            steps {
              sh 'cd examples/nlp/machine_translation && \
              python enc_dec_nmt.py \
              --config-path=conf \
              --config-name=aayn_base \
              do_testing=true \
              model.train_ds.src_file_name=/home/TestData/nlp/nmt/toy_data/wmt14-de-en.src \
              model.train_ds.tgt_file_name=/home/TestData/nlp/nmt/toy_data/wmt14-de-en.ref \
              model.validation_ds.src_file_name=/home/TestData/nlp/nmt/toy_data/wmt14-de-en.src \
              model.validation_ds.tgt_file_name=/home/TestData/nlp/nmt/toy_data/wmt14-de-en.src \
              model.test_ds.src_file_name=/home/TestData/nlp/nmt/toy_data/wmt14-de-en.src \
              model.test_ds.tgt_file_name=/home/TestData/nlp/nmt/toy_data/wmt14-de-en.src \
              model.encoder_tokenizer.tokenizer_model=/home/TestData/nlp/nmt/toy_data/tt_tokenizer.BPE.4096.model \
              model.decoder_tokenizer.tokenizer_model=/home/TestData/nlp/nmt/toy_data/tt_tokenizer.BPE.4096.model \
              model.encoder.pre_ln=true \
              model.decoder.pre_ln=true \
              trainer.devices=[1] \
              trainer.accelerator="gpu" \
              +trainer.fast_dev_run=true \
              +trainer.limit_test_batches=2 \
              exp_manager=null \
              '
            }
        }
        stage('L2: NMT Multi-Validation') {
            steps {
              sh 'cd examples/nlp/machine_translation && \
              python enc_dec_nmt.py \
              --config-path=conf \
              --config-name=aayn_base \
              do_testing=true \
              model.train_ds.src_file_name=/home/TestData/nlp/nmt/toy_data/wmt14-en-de.src \
              model.train_ds.tgt_file_name=/home/TestData/nlp/nmt/toy_data/wmt14-en-de.ref \
              model.validation_ds.src_file_name=[/home/TestData/nlp/nmt/toy_data/wmt13-en-de.src,/home/TestData/nlp/nmt/toy_data/wmt14-en-de.src] \
              model.validation_ds.tgt_file_name=[/home/TestData/nlp/nmt/toy_data/wmt13-en-de.ref,/home/TestData/nlp/nmt/toy_data/wmt14-en-de.ref] \
              model.test_ds.src_file_name=[/home/TestData/nlp/nmt/toy_data/wmt13-en-de.src,/home/TestData/nlp/nmt/toy_data/wmt14-en-de.src] \
              model.test_ds.tgt_file_name=[/home/TestData/nlp/nmt/toy_data/wmt13-en-de.ref,/home/TestData/nlp/nmt/toy_data/wmt14-en-de.ref] \
              model.encoder_tokenizer.tokenizer_model=/home/TestData/nlp/nmt/toy_data/tt_tokenizer.BPE.4096.model \
              model.decoder_tokenizer.tokenizer_model=/home/TestData/nlp/nmt/toy_data/tt_tokenizer.BPE.4096.model \
              trainer.devices=[0] \
              trainer.accelerator="gpu" \
              +trainer.fast_dev_run=true \
              +trainer.limit_test_batches=2 \
              exp_manager=null \
              '
            }
        }
      }
    }

    stage('L2: NMT Attention is All You Need Inference') {
      when {
        anyOf {
          branch 'main'
          changeRequest target: 'main'
        }
      }
      failFast true
      parallel {
        stage('L2: NMT Inference - PostLN') {
            steps {
              sh 'cd examples/nlp/machine_translation && \
              python nmt_transformer_infer.py \
              --model=/home/TestData/nlp/nmt/toy_data/TransformerLargeDe-En.nemo \
              --srctext=/home/TestData/nlp/nmt/toy_data/wmt14-de-en.test.src \
              --tgtout=/home/TestData/nlp/nmt/toy_data/out.txt \
              --target_lang en \
              --source_lang de \
              '
            }
        }
        stage('L2: NMT Inference - Pre-LN') {
            steps {
              sh 'cd examples/nlp/machine_translation && \
              python nmt_transformer_infer.py \
              --model=/home/TestData/nlp/nmt/toy_data/en_de_24x6_preln.nemo \
              --srctext=/home/TestData/nlp/nmt/toy_data/wmt14-en-de.test.src \
              --tgtout=/home/TestData/nlp/nmt/toy_data/out.txt \
              --target_lang de \
              --source_lang en \
              '
            }
        }
      }
    }

    stage('L2: NMT Attention is All You Need Finetuning') {
      when {
        anyOf {
          branch 'main'
          changeRequest target: 'main'
        }
      }
      failFast true
      steps {
        sh "cd examples/nlp/machine_translation && \
        python enc_dec_nmt_finetune.py \
        model_path=/home/TestData/nlp/nmt/toy_data/en_de_24x6_preln.nemo \
        trainer.devices=[0] \
        ~trainer.max_epochs \
        model.train_ds.src_file_name=/home/TestData/nlp/nmt/toy_data/wmt14-de-en.src \
        model.train_ds.tgt_file_name=/home/TestData/nlp/nmt/toy_data/wmt14-de-en.ref \
        model.validation_ds.src_file_name=/home/TestData/nlp/nmt/toy_data/wmt14-de-en.src \
        model.validation_ds.tgt_file_name=/home/TestData/nlp/nmt/toy_data/wmt14-de-en.src \
        model.test_ds.src_file_name=/home/TestData/nlp/nmt/toy_data/wmt14-de-en.src \
        model.test_ds.tgt_file_name=/home/TestData/nlp/nmt/toy_data/wmt14-de-en.src \
        +trainer.val_check_interval=10 \
        +trainer.limit_val_batches=1 \
        +trainer.limit_test_batches=1 \
        +trainer.max_steps=10 \
        +exp_manager.exp_dir=examples/nlp/machine_translation/nmt_finetune \
        +exp_manager.create_checkpoint_callback=True \
        +exp_manager.checkpoint_callback_params.monitor=val_sacreBLEU \
        +exp_manager.checkpoint_callback_params.mode=max \
        +exp_manager.checkpoint_callback_params.save_best_model=true \
        "
        sh "rm -rf examples/nlp/machine_translation/nmt_finetune"
      }
    }

    stage('L2: NMT with HuggingFace') {
      when {
        anyOf {
          branch 'main'
          changeRequest target: 'main'
        }
      }
      failFast true
      parallel {
        stage('L2: NMT Pretrained HF Encoder') {
            steps {
              sh 'cd examples/nlp/machine_translation && \
              python enc_dec_nmt.py \
              --config-path=conf \
              --config-name=huggingface \
              model.shared_tokenizer=False \
              model.encoder_tokenizer.library=huggingface \
              model.encoder.library=huggingface \
              model.encoder.model_name=distilbert-base-cased \
              model.encoder.pretrained=true \
              model.train_ds.src_file_name=/home/TestData/nlp/nmt/toy_data/wmt14-de-en.src \
              model.train_ds.tgt_file_name=/home/TestData/nlp/nmt/toy_data/wmt14-de-en.ref \
              model.validation_ds.src_file_name=/home/TestData/nlp/nmt/toy_data/wmt14-de-en.src \
              model.validation_ds.tgt_file_name=/home/TestData/nlp/nmt/toy_data/wmt14-de-en.src \
              model.test_ds.src_file_name=/home/TestData/nlp/nmt/toy_data/wmt14-de-en.src \
              model.test_ds.tgt_file_name=/home/TestData/nlp/nmt/toy_data/wmt14-de-en.src \
              model.train_ds.tokens_in_batch=128 \
              model.validation_ds.tokens_in_batch=128 \
              model.test_ds.tokens_in_batch=128 \
              model.decoder_tokenizer.tokenizer_model=/home/TestData/nlp/nmt/toy_data/tt_tokenizer.BPE.4096.model \
              model.decoder.hidden_size=768 \
              model.decoder.inner_size=256 \
              trainer.devices=[0] \
              trainer.accelerator="gpu" \
              +trainer.fast_dev_run=true \
              exp_manager=null \
              '
            }
        }

        stage('L2: NMT Custom HF Encoder') {
            steps {
              sh 'cd examples/nlp/machine_translation && \
              python enc_dec_nmt.py \
              --config-path=conf \
              --config-name=huggingface \
              model.shared_tokenizer=True \
              model.encoder_tokenizer.library=yttm \
              model.encoder_tokenizer.tokenizer_model=/home/TestData/nlp/nmt/toy_data/tt_tokenizer.BPE.4096.model \
              model.encoder.library=huggingface \
              model.encoder.model_name=null \
              model.encoder.pretrained=false \
              +model.encoder._target_=transformers.BertConfig \
              +model.encoder.hidden_size=48 \
              model.train_ds.src_file_name=/home/TestData/nlp/nmt/toy_data/wmt14-de-en.src \
              model.train_ds.tgt_file_name=/home/TestData/nlp/nmt/toy_data/wmt14-de-en.ref \
              model.validation_ds.src_file_name=/home/TestData/nlp/nmt/toy_data/wmt14-de-en.src \
              model.validation_ds.tgt_file_name=/home/TestData/nlp/nmt/toy_data/wmt14-de-en.src \
              model.test_ds.src_file_name=/home/TestData/nlp/nmt/toy_data/wmt14-de-en.src \
              model.test_ds.tgt_file_name=/home/TestData/nlp/nmt/toy_data/wmt14-de-en.src \
              model.train_ds.tokens_in_batch=128 \
              model.validation_ds.tokens_in_batch=128 \
              model.test_ds.tokens_in_batch=128 \
              model.decoder_tokenizer.tokenizer_model=/home/TestData/nlp/nmt/toy_data/tt_tokenizer.BPE.4096.model \
              model.decoder.hidden_size=48 \
              model.decoder.inner_size=256 \
              trainer.devices=[1] \
              trainer.accelerator="gpu" \
              +trainer.fast_dev_run=true \
              exp_manager=null \
              '
            }
        }
      }
    }


    stage('L2: NMT Tarred Dataset Creation') {
      when {
        anyOf {
          branch 'main'
          changeRequest target: 'main'
        }
      }
      failFast true
      parallel {
        stage('L2: NMT Auto Tarred Dataset Creation') {
            steps {
              sh 'cd examples/nlp/machine_translation && \
              python enc_dec_nmt.py \
              --config-path=conf \
              --config-name=aayn_base \
              do_training=false \
              model.preproc_out_dir=$PWD/preproc_out_dir \
              model.train_ds.use_tarred_dataset=true \
              model.train_ds.n_preproc_jobs=2 \
              model.train_ds.lines_per_dataset_fragment=500 \
              model.train_ds.num_batches_per_tarfile=10 \
              model.train_ds.src_file_name=/home/TestData/nlp/nmt/toy_data/wmt14-de-en.src \
              model.train_ds.tgt_file_name=/home/TestData/nlp/nmt/toy_data/wmt14-de-en.ref \
              model.validation_ds.src_file_name=/home/TestData/nlp/nmt/toy_data/wmt14-de-en.src \
              model.validation_ds.tgt_file_name=/home/TestData/nlp/nmt/toy_data/wmt14-de-en.src \
              model.encoder_tokenizer.vocab_size=2000 \
              model.decoder_tokenizer.vocab_size=2000 \
              ~model.test_ds \
              trainer.devices=[0] \
              trainer.accelerator="gpu" \
              +trainer.fast_dev_run=true \
              exp_manager=null \
              '
            }
        }

        stage('L2: NMT Script Tarred Dataset Creation') {
            steps {
              sh 'cd examples/nlp/machine_translation && \
              python create_tarred_parallel_dataset.py \
              --src_fname /home/TestData/nlp/nmt/toy_data/wmt14-de-en.src \
              --tgt_fname /home/TestData/nlp/nmt/toy_data/wmt14-de-en.ref \
              --out_dir $PWD/out_dir \
              --encoder_tokenizer_vocab_size=2000 \
              --decoder_tokenizer_vocab_size=2000 \
              --tokens_in_batch=1000 \
              --lines_per_dataset_fragment=500 \
              --num_batches_per_tarfile=10 \
              --n_preproc_jobs=2 \
              '
            }
        }
      }
    }
    stage('L2: Megatron NMT Training TP=2') {
      when {
        anyOf {
          branch 'main'
          changeRequest target: 'main'
        }
      }
      failFast true
      steps {
        sh "python examples/nlp/machine_translation/megatron_nmt_training.py \
        trainer.devices=2 \
        trainer.accelerator=gpu \
        trainer.log_every_n_steps=1 \
        trainer.val_check_interval=10 \
        +trainer.limit_val_batches=2 \
        trainer.accumulate_grad_batches=1 \
        trainer.max_steps=10 \
        trainer.precision=16 \
        trainer.gradient_clip_val=1.0 \
        exp_manager.exp_dir=examples/nlp/machine_translation/megatron_nmt_results \
        model.tensor_model_parallel_size=2 \
        model.seq_length=128 \
        model.encoder.num_layers=4 \
        model.encoder.hidden_size=64 \
        model.encoder.num_attention_heads=8 \
        model.encoder.activation='swiglu' \
        model.encoder.masked_softmax_fusion=False \
        model.encoder.bias_activation_fusion=False \
        model.encoder.activations_checkpoint_method='block' \
        model.encoder.activations_checkpoint_num_layers=1 \
        model.decoder.num_layers=2 \
        model.decoder.hidden_size=64 \
        model.decoder.num_attention_heads=8 \
        model.decoder.activation='swiglu' \
        model.decoder.masked_softmax_fusion=False \
        model.decoder.bias_activation_fusion=False \
        model.decoder.activations_checkpoint_method='block' \
        model.decoder.activations_checkpoint_num_layers=1 \
        model.micro_batch_size=2 \
        model.global_batch_size=4 \
        model.train_ds.src_file_name=/home/TestData/nlp/nmt/toy_data/wmt14-de-en.src \
        model.train_ds.tgt_file_name=/home/TestData/nlp/nmt/toy_data/wmt14-de-en.ref \
        model.validation_ds.src_file_name=/home/TestData/nlp/nmt/toy_data/wmt14-de-en.src \
        model.validation_ds.tgt_file_name=/home/TestData/nlp/nmt/toy_data/wmt14-de-en.ref \
        ~model.test_ds \
        model.train_ds.dataset_type=text_memmap \
        model.encoder_tokenizer.library=sentencepiece \
        model.encoder_tokenizer.model=/home/TestData/nlp/nmt/toy_data/spm_64k_all_langs_plus_en.model \
        model.decoder_tokenizer.library=sentencepiece \
        model.decoder_tokenizer.model=/home/TestData/nlp/nmt/toy_data/spm_64k_all_langs_plus_en.model"
        sh "python examples/nlp/machine_translation/megatron_nmt_training.py \
        trainer.devices=2 \
        trainer.accelerator=gpu \
        trainer.log_every_n_steps=1 \
        trainer.val_check_interval=10 \
        +trainer.limit_val_batches=2 \
        trainer.accumulate_grad_batches=1 \
        trainer.max_steps=10 \
        trainer.precision=16 \
        trainer.gradient_clip_val=1.0 \
        exp_manager.exp_dir=examples/nlp/machine_translation/megatron_nmt_results \
        model.tensor_model_parallel_size=2 \
        model.seq_length=128 \
        model.encoder.num_layers=4 \
        model.encoder.hidden_size=64 \
        model.encoder.num_attention_heads=8 \
        model.encoder.activation='swiglu' \
        model.encoder.masked_softmax_fusion=False \
        model.encoder.bias_activation_fusion=False \
        model.encoder.activations_checkpoint_method='block' \
        model.encoder.activations_checkpoint_num_layers=1 \
        model.decoder.num_layers=2 \
        model.decoder.hidden_size=64 \
        model.decoder.num_attention_heads=8 \
        model.decoder.activation='swiglu' \
        model.decoder.masked_softmax_fusion=False \
        model.decoder.bias_activation_fusion=False \
        model.decoder.activations_checkpoint_method='block' \
        model.decoder.activations_checkpoint_num_layers=1 \
        model.micro_batch_size=2 \
        model.global_batch_size=4 \
        model.train_ds.src_file_name=/home/TestData/nlp/nmt/toy_data/wmt14-de-en.src \
        model.train_ds.tgt_file_name=/home/TestData/nlp/nmt/toy_data/wmt14-de-en.ref \
        model.validation_ds.src_file_name=/home/TestData/nlp/nmt/toy_data/wmt14-de-en.src \
        model.validation_ds.tgt_file_name=/home/TestData/nlp/nmt/toy_data/wmt14-de-en.ref \
        ~model.test_ds \
        model.train_ds.dataset_type=text_memmap \
        model.encoder_tokenizer.library=sentencepiece \
        model.encoder_tokenizer.model=/home/TestData/nlp/nmt/toy_data/spm_64k_all_langs_plus_en.model \
        model.decoder_tokenizer.library=sentencepiece \
        model.decoder_tokenizer.model=/home/TestData/nlp/nmt/toy_data/spm_64k_all_langs_plus_en.model"
        sh "rm -rf examples/nlp/machine_translation/megatron_nmt_results"
      }
    }

    // stage('L2: NMT Bottleneck Fallback') {
    //   when {
    //     anyOf {
    //       branch 'main'
    //       changeRequest target: 'main'
    //     }
    //   }
    //   failFast true
    //   parallel {
    //     stage('L2: seq2seq (no bottleneck)') {
    //         steps {
    //           sh 'cd examples/nlp/machine_translation && \
    //           enc_dec_nmt-bottleneck.py \
    //           --config-path=conf \
    //           --config-name=aayn_bottleneck \
    //           do_testing=true \
    //           model.model_type=nll \
    //           model.encoder.arch=seq2seq \
    //           model.encoder.hidden_steps=1 \
    //           model.encoder.hidden_blocks=1 \
    //           model.encoder.hidden_init_method=params \
    //           model.encoder.hidden_size=64 \
    //           model.encoder.inner_size=128 \
    //           model.encoder.num_attention_heads=2 \
    //           model.encoder.num_layers=2 \
    //           model.decoder.hidden_size=64 \
    //           model.decoder.inner_size=128 \
    //           model.decoder.num_attention_heads=2 \
    //           model.decoder.num_layers=2 \
    //           model.train_ds.src_file_name=/home/TestData/nlp/nmt/toy_data/wmt14-en-de.src \
    //           model.train_ds.tgt_file_name=/home/TestData/nlp/nmt/toy_data/wmt14-en-de.ref \
    //           model.validation_ds.src_file_name=[/home/TestData/nlp/nmt/toy_data/wmt13-en-de.src,/home/TestData/nlp/nmt/toy_data/wmt14-en-de.src] \
    //           model.validation_ds.tgt_file_name=[/home/TestData/nlp/nmt/toy_data/wmt13-en-de.ref,/home/TestData/nlp/nmt/toy_data/wmt14-en-de.ref] \
    //           model.test_ds.src_file_name=/home/TestData/nlp/nmt/toy_data/wmt13-en-de.src \
    //           model.test_ds.tgt_file_name=/home/TestData/nlp/nmt/toy_data/wmt13-en-de.ref \
    //           model.encoder_tokenizer.tokenizer_model=/home/TestData/nlp/nmt/toy_data/tt_tokenizer.BPE.4096.model \
    //           model.decoder_tokenizer.tokenizer_model=/home/TestData/nlp/nmt/toy_data/tt_tokenizer.BPE.4096.model \
    //           trainer.devices=[1] \
    //           trainer.accelerator="gpu" \
    //           +trainer.fast_dev_run=true \
    //           +trainer.limit_test_batches=2 \
    //           exp_manager=null \
    //           '
    //         }
    //     }
    //   }
    // }
    // stage('L2: NMT Bottleneck Architecture') {
    //   when {
    //     anyOf {
    //       branch 'main'
    //       changeRequest target: 'main'
    //     }
    //   }
    //   failFast true
    //   parallel {
    //     stage('Bridge Encoder (identity)') {
    //         steps {
    //           sh 'cd examples/nlp/machine_translation && \
    //           enc_dec_nmt-bottleneck.py \
    //           --config-path=conf \
    //           --config-name=aayn_bottleneck \
    //           do_testing=true \
    //           model.model_type=nll \
    //           model.encoder.arch=bridge \
    //           model.encoder.hidden_steps=1 \
    //           model.encoder.hidden_blocks=1 \
    //           model.encoder.hidden_init_method=identity \
    //           model.encoder.hidden_size=64 \
    //           model.encoder.inner_size=128 \
    //           model.encoder.num_attention_heads=2 \
    //           model.encoder.num_layers=2 \
    //           model.decoder.hidden_size=64 \
    //           model.decoder.inner_size=128 \
    //           model.decoder.num_attention_heads=2 \
    //           model.decoder.num_layers=2 \
    //           model.train_ds.src_file_name=/home/TestData/nlp/nmt/toy_data/wmt14-de-en.src \
    //           model.train_ds.tgt_file_name=/home/TestData/nlp/nmt/toy_data/wmt14-de-en.ref \
    //           model.validation_ds.src_file_name=/home/TestData/nlp/nmt/toy_data/wmt14-de-en.src \
    //           model.validation_ds.tgt_file_name=/home/TestData/nlp/nmt/toy_data/wmt14-de-en.src \
    //           model.test_ds.src_file_name=/home/TestData/nlp/nmt/toy_data/wmt14-de-en.src \
    //           model.test_ds.tgt_file_name=/home/TestData/nlp/nmt/toy_data/wmt14-de-en.src \
    //           model.encoder_tokenizer.tokenizer_model=/home/TestData/nlp/nmt/toy_data/tt_tokenizer.BPE.4096.model \
    //           model.decoder_tokenizer.tokenizer_model=/home/TestData/nlp/nmt/toy_data/tt_tokenizer.BPE.4096.model \
    //		 trainer.devices=[0] \
    // 		 trainer.accelerator="gpu" \
    //           +trainer.fast_dev_run=true \
    //           +trainer.limit_test_batches=2 \
    //           exp_manager=null \
    //           '
    //         }
    //     }
    //     stage('Perceiver Encoder (params)') {
    //         steps {
    //           sh 'cd examples/nlp/machine_translation && \
    //           enc_dec_nmt-bottleneck.py \
    //           --config-path=conf \
    //           --config-name=aayn_bottleneck \
    //           do_testing=true \
    //           model.model_type=nll \
    //           model.encoder.arch=perceiver \
    //           model.encoder.hidden_steps=1 \
    //           model.encoder.hidden_blocks=1 \
    //           model.encoder.hidden_init_method=params \
    //           model.encoder.hidden_size=64 \
    //           model.encoder.inner_size=128 \
    //           model.encoder.num_attention_heads=2 \
    //           model.encoder.num_layers=2 \
    //           model.decoder.hidden_size=64 \
    //           model.decoder.inner_size=128 \
    //           model.decoder.num_attention_heads=2 \
    //           model.decoder.num_layers=2 \
    //           model.train_ds.src_file_name=/home/TestData/nlp/nmt/toy_data/wmt14-de-en.src \
    //           model.train_ds.tgt_file_name=/home/TestData/nlp/nmt/toy_data/wmt14-de-en.ref \
    //           model.validation_ds.src_file_name=/home/TestData/nlp/nmt/toy_data/wmt14-de-en.src \
    //           model.validation_ds.tgt_file_name=/home/TestData/nlp/nmt/toy_data/wmt14-de-en.src \
    //           model.test_ds.src_file_name=/home/TestData/nlp/nmt/toy_data/wmt14-de-en.src \
    //           model.test_ds.tgt_file_name=/home/TestData/nlp/nmt/toy_data/wmt14-de-en.src \
    //           model.encoder_tokenizer.tokenizer_model=/home/TestData/nlp/nmt/toy_data/tt_tokenizer.BPE.4096.model \
    //           model.decoder_tokenizer.tokenizer_model=/home/TestData/nlp/nmt/toy_data/tt_tokenizer.BPE.4096.model \
    //           trainer.devices=[1] \
    //           trainer.accelerator="gpu" \
    //           +trainer.fast_dev_run=true \
    //           +trainer.limit_test_batches=2 \
    //           exp_manager=null \
    //           '
    //         }
    //     }
    //   }
    // }
    // stage('L2: NMT Bottleneck LVM') {
    //   when {
    //     anyOf {
    //       branch 'main'
    //       changeRequest target: 'main'
    //     }
    //   }
    //   failFast true
    //   parallel {
    //     stage('VAE') {
    //         steps {
    //           sh 'cd examples/nlp/machine_translation && \
    //           enc_dec_nmt-bottleneck.py \
    //           --config-path=conf \
    //           --config-name=aayn_bottleneck \
    //           do_testing=true \
    //           model.model_type=vae \
    //           model.encoder.arch=perceiver \
    //           model.encoder.hidden_steps=1 \
    //           model.encoder.hidden_blocks=1 \
    //           model.encoder.hidden_init_method=params \
    //           model.encoder.hidden_size=64 \
    //           model.encoder.inner_size=128 \
    //           model.encoder.num_attention_heads=2 \
    //           model.encoder.num_layers=2 \
    //           model.decoder.hidden_size=64 \
    //           model.decoder.inner_size=128 \
    //           model.decoder.num_attention_heads=2 \
    //           model.decoder.num_layers=2 \
    //           model.train_ds.src_file_name=/home/TestData/nlp/nmt/toy_data/wmt14-de-en.src \
    //           model.train_ds.tgt_file_name=/home/TestData/nlp/nmt/toy_data/wmt14-de-en.ref \
    //           model.validation_ds.src_file_name=/home/TestData/nlp/nmt/toy_data/wmt14-de-en.src \
    //           model.validation_ds.tgt_file_name=/home/TestData/nlp/nmt/toy_data/wmt14-de-en.src \
    //           model.test_ds.src_file_name=/home/TestData/nlp/nmt/toy_data/wmt14-de-en.src \
    //           model.test_ds.tgt_file_name=/home/TestData/nlp/nmt/toy_data/wmt14-de-en.src \
    //           model.encoder_tokenizer.tokenizer_model=/home/TestData/nlp/nmt/toy_data/tt_tokenizer.BPE.4096.model \
    //           model.decoder_tokenizer.tokenizer_model=/home/TestData/nlp/nmt/toy_data/tt_tokenizer.BPE.4096.model \
    //           trainer.devices=[0] \
    //           trainer.accelerator="gpu" \
    //           +trainer.fast_dev_run=true \
    //           +trainer.limit_test_batches=2 \
    //           exp_manager=null \
    //           '
    //         }
    //     }
    //     stage('MIM') {
    //         steps {
    //           sh 'cd examples/nlp/machine_translation && \
    //           enc_dec_nmt-bottleneck.py \
    //           --config-path=conf \
    //           --config-name=aayn_bottleneck \
    //           do_testing=true \
    //           model.model_type=mim \
    //           model.encoder.arch=perceiver \
    //           model.encoder.hidden_steps=1 \
    //           model.encoder.hidden_blocks=1 \
    //           model.encoder.hidden_init_method=params \
    //           model.encoder.hidden_size=64 \
    //           model.encoder.inner_size=128 \
    //           model.encoder.num_attention_heads=2 \
    //           model.encoder.num_layers=2 \
    //           model.decoder.hidden_size=64 \
    //           model.decoder.inner_size=128 \
    //           model.decoder.num_attention_heads=2 \
    //           model.decoder.num_layers=2 \
    //           model.train_ds.src_file_name=/home/TestData/nlp/nmt/toy_data/wmt14-de-en.src \
    //           model.train_ds.tgt_file_name=/home/TestData/nlp/nmt/toy_data/wmt14-de-en.ref \
    //           model.validation_ds.src_file_name=/home/TestData/nlp/nmt/toy_data/wmt14-de-en.src \
    //           model.validation_ds.tgt_file_name=/home/TestData/nlp/nmt/toy_data/wmt14-de-en.src \
    //           model.test_ds.src_file_name=/home/TestData/nlp/nmt/toy_data/wmt14-de-en.src \
    //           model.test_ds.tgt_file_name=/home/TestData/nlp/nmt/toy_data/wmt14-de-en.src \
    //           model.encoder_tokenizer.tokenizer_model=/home/TestData/nlp/nmt/toy_data/tt_tokenizer.BPE.4096.model \
    //           model.decoder_tokenizer.tokenizer_model=/home/TestData/nlp/nmt/toy_data/tt_tokenizer.BPE.4096.model \
    //           trainer.devices=[1] \
    //           trainer.accelerator="gpu" \
    //           +trainer.fast_dev_run=true \
    //           +trainer.limit_test_batches=2 \
    //           exp_manager=null \
    //           '
    //         }
    //     }
    //   }
    // }
    stage('L2: Megatron Bert Pretraining and Resume Training') {
      when {
        anyOf {
          branch 'main'
          changeRequest target: 'main'
        }
      }
      failFast true
      steps {
        sh "python examples/nlp/language_modeling/megatron_bert_pretraining.py \
        trainer.devices=2 \
        trainer.accelerator=gpu \
        trainer.log_every_n_steps=1 \
        trainer.val_check_interval=10 \
        trainer.limit_val_batches=2 \
        trainer.accumulate_grad_batches=2 \
        trainer.max_steps=10 \
        trainer.precision=16 \
        trainer.gradient_clip_val=1.0 \
        exp_manager.exp_dir=examples/nlp/language_modeling/bert_pretrain_results \
        model.tensor_model_parallel_size=2 \
        model.optim.name=fused_adam \
        model.optim.lr=2e-4 \
        model.optim.sched.warmup_steps=2 \
        model.optim.sched.constant_steps=2 \
        model.optim.sched.min_lr=8e-5 \
        model.max_position_embeddings=128 \
        model.encoder_seq_length=128 \
        model.data.seq_length=128 \
        model.tokenizer.vocab_file=/home/TestData/nlp/megatron_bert/data/bert/vocab.txt \
        model.num_layers=8 \
        model.hidden_size=256 \
        model.num_attention_heads=8 \
        model.activations_checkpoint_method='block' \
        model.activations_checkpoint_num_layers=1 \
        model.data.data_prefix=[.5,/home/TestData/nlp/megatron_bert/data/bert/simple_wiki_bert_preproc_text_sentence,.5,/home/TestData/nlp/megatron_bert/data/bert/simple_wiki_bert_preproc_text_sentence] \
        model.data.index_mapping_dir=examples/nlp/language_modeling/bert_index_mappings"
        sh "python examples/nlp/language_modeling/megatron_bert_pretraining.py \
        trainer.devices=2 \
        trainer.accelerator=gpu \
        trainer.log_every_n_steps=1 \
        trainer.val_check_interval=10 \
        trainer.limit_val_batches=2 \
        trainer.accumulate_grad_batches=2 \
        trainer.max_steps=20 \
        trainer.precision=16 \
        trainer.gradient_clip_val=1.0 \
        exp_manager.exp_dir=examples/nlp/language_modeling/bert_pretrain_results \
        exp_manager.resume_if_exists=True \
        model.tensor_model_parallel_size=2 \
        model.optim.name=fused_adam \
        model.optim.lr=2e-4 \
        model.optim.sched.warmup_steps=2 \
        model.optim.sched.constant_steps=2 \
        model.optim.sched.min_lr=8e-5 \
        model.max_position_embeddings=128 \
        model.encoder_seq_length=128 \
        model.data.seq_length=128 \
        model.tokenizer.vocab_file=/home/TestData/nlp/megatron_bert/data/bert/vocab.txt \
        model.num_layers=8 \
        model.hidden_size=256 \
        model.num_attention_heads=8 \
        model.activations_checkpoint_method='block' \
        model.activations_checkpoint_num_layers=1 \
        model.data.data_prefix=[.5,/home/TestData/nlp/megatron_bert/data/bert/simple_wiki_bert_preproc_text_sentence,.5,/home/TestData/nlp/megatron_bert/data/bert/simple_wiki_bert_preproc_text_sentence] \
        model.data.index_mapping_dir=examples/nlp/language_modeling/bert_index_mappings"
        sh "rm -rf examples/nlp/language_modeling/bert_pretrain_results"
        sh "rm -rf examples/nlp/language_modeling/bert_index_mappings"
      }
    }
<<<<<<< HEAD
    // TODO: uncomment when RETRO is fixed with SP
    // stage('L2: Megatron RETRO Pretraining and Resume Training') {
    //   when {
    //     anyOf {
    //       branch 'main'
    //       changeRequest target: 'main'
    //     }
    //   }
    //   failFast true
    //   steps {
    //     sh "python examples/nlp/language_modeling/megatron_retro_pretraining.py \
    //     trainer.devices=2 \
    //     trainer.num_nodes=1 \
    //     trainer.accelerator=gpu \
    //     trainer.accumulate_grad_batches=1 \
    //     trainer.limit_val_batches=2 \
    //     exp_manager.resume_if_exists=True \
    //     trainer.max_steps=10 \
    //     trainer.precision=16 \
    //     trainer.gradient_clip_val=1.0 \
    //     trainer.val_check_interval=10 \
    //     exp_manager.exp_dir=examples/nlp/language_modeling/retro_results \
    //     model.data.data_prefix='' \
    //     model.data.knn_index='' \
    //     model.data.retrieval_prefix='' \
    //     model.tensor_model_parallel_size=2 \
    //     model.micro_batch_size=4 \
    //     model.optim.name=fused_adam \
    //     model.optim.lr=2e-4 \
    //     model.optim.sched.warmup_steps=2 \
    //     model.optim.sched.constant_steps=2 \
    //     model.optim.sched.min_lr=8e-5 \
    //     model.max_position_embeddings=128 \
    //     model.encoder_seq_length=128 \
    //     model.chunk_size=32 \
    //     model.enc_num_layers=2 \
    //     model.dec_num_layers=2 \
    //     model.enc_cross_attention=[1] \
    //     model.dec_cross_attention=[1] \
    //     +model.data.mock=True"
    //     sh "python examples/nlp/language_modeling/megatron_retro_pretraining.py \
    //     trainer.devices=2 \
    //     trainer.num_nodes=1 \
    //     trainer.accelerator=gpu \
    //     trainer.accumulate_grad_batches=1 \
    //     trainer.limit_val_batches=2 \
    //     exp_manager.resume_if_exists=True \
    //     trainer.max_steps=20 \
    //     trainer.precision=16 \
    //     trainer.gradient_clip_val=1.0 \
    //     trainer.val_check_interval=10 \
    //     exp_manager.exp_dir=examples/nlp/language_modeling/retro_results \
    //     model.data.data_prefix='' \
    //     model.data.knn_index='' \
    //     model.data.retrieval_prefix='' \
    //     model.tensor_model_parallel_size=2 \
    //     model.micro_batch_size=4 \
    //     model.optim.name=fused_adam \
    //     model.optim.lr=2e-4 \
    //     model.optim.sched.warmup_steps=2 \
    //     model.optim.sched.constant_steps=2 \
    //     model.optim.sched.min_lr=8e-5 \
    //     model.max_position_embeddings=128 \
    //     model.encoder_seq_length=128 \
    //     model.chunk_size=32 \
    //     model.enc_num_layers=2 \
    //     model.dec_num_layers=2 \
    //     model.enc_cross_attention=[1] \
    //     model.dec_cross_attention=[1] \
    //     +model.data.mock=True"
    //     sh "rm -rf examples/nlp/language_modeling/retro_results"
    //   }
    // }
=======
    stage('L2: Megatron RETRO Pretraining and Resume Training') {
      when {
        anyOf {
          branch 'main'
          changeRequest target: 'main'
        }
      }
      failFast true
      steps {
        sh "python examples/nlp/language_modeling/megatron_retro_pretraining.py \
        trainer.devices=2 \
        trainer.num_nodes=1 \
        trainer.accelerator=gpu \
        trainer.accumulate_grad_batches=1 \
        trainer.limit_val_batches=2 \
        exp_manager.resume_if_exists=True \
        trainer.max_steps=10 \
        trainer.precision=16 \
        trainer.gradient_clip_val=1.0 \
        trainer.val_check_interval=10 \
        exp_manager.exp_dir=examples/nlp/language_modeling/retro_results \
        model.data.data_prefix='' \
        model.data.knn_index='' \
        model.data.retrieval_prefix='' \
        model.tensor_model_parallel_size=2 \
        model.micro_batch_size=4 \
        model.optim.name=fused_adam \
        model.optim.lr=2e-4 \
        model.optim.sched.warmup_steps=2 \
        model.optim.sched.constant_steps=2 \
        model.optim.sched.min_lr=8e-5 \
        model.max_position_embeddings=128 \
        model.encoder_seq_length=128 \
        model.chunk_size=32 \
        model.enc_num_layers=2 \
        model.dec_num_layers=2 \
        model.enc_cross_attention=[1] \
        model.dec_cross_attention=[1] \
        +model.data.mock=True"
        sh "python examples/nlp/language_modeling/megatron_retro_pretraining.py \
        trainer.devices=2 \
        trainer.num_nodes=1 \
        trainer.accelerator=gpu \
        trainer.accumulate_grad_batches=1 \
        trainer.limit_val_batches=2 \
        exp_manager.resume_if_exists=True \
        trainer.max_steps=20 \
        trainer.precision=16 \
        trainer.gradient_clip_val=1.0 \
        trainer.val_check_interval=10 \
        exp_manager.exp_dir=examples/nlp/language_modeling/retro_results \
        model.data.data_prefix='' \
        model.data.knn_index='' \
        model.data.retrieval_prefix='' \
        model.tensor_model_parallel_size=2 \
        model.micro_batch_size=4 \
        model.optim.name=fused_adam \
        model.optim.lr=2e-4 \
        model.optim.sched.warmup_steps=2 \
        model.optim.sched.constant_steps=2 \
        model.optim.sched.min_lr=8e-5 \
        model.max_position_embeddings=128 \
        model.encoder_seq_length=128 \
        model.chunk_size=32 \
        model.enc_num_layers=2 \
        model.dec_num_layers=2 \
        model.enc_cross_attention=[1] \
        model.dec_cross_attention=[1] \
        +model.data.mock=True"
        sh "rm -rf examples/nlp/language_modeling/retro_results"
      }
    }
    stage('L2: Megatron RETRO muTransfer Pretraining Performance') {
      when {
        anyOf {
          branch 'main'
          changeRequest target: 'main'
        }
      }
      failFast true
      steps {
            sh "python examples/nlp/language_modeling/megatron_retro_mutransfer_pretrain.py \
                trainer.devices=2 \
                trainer.num_nodes=1 \
                trainer.accelerator=gpu \
                trainer.accumulate_grad_batches=1 \
                trainer.max_steps=100 \
                trainer.log_every_n_steps=1 \
                trainer.precision=16 \
                trainer.val_check_interval=100 \
                trainer.limit_val_batches=0 \
                trainer.gradient_clip_val=1.0 \
                +trainer.num_sanity_val_steps=0 \
                exp_manager.exp_dir=examples/nlp/language_modeling/retro_results/ \
                +exp_manager.version=smalltest \
                model.data.neighbors=2 \
                model.megatron_amp_O2=False \
                model.apply_query_key_layer_scaling=False \
                model.tensor_model_parallel_size=1 \
                model.optim.name=muadamw \
                model.optim.weight_decay=0.1 \
                model.optim.betas=[0.9,0.95] \
                model.optim.lr=6e-4 \
                model.optim.sched.warmup_steps=1000 \
                model.optim.sched.constant_steps=0 \
                model.optim.sched.min_lr=6e-5 \
                model.add_position_embedding=False \
                model.enc_num_layers=2 \
                model.dec_num_layers=6 \
                model.enc_cross_attention=[0] \
                model.dec_cross_attention=[3,5] \
                model.hidden_size=96 \
                model.ffn_hidden_size=384 \
                model.init_method_std=0.023 \
                model.num_attention_heads=12 \
                model.max_position_embeddings=1024 \
                model.encoder_seq_length=1024 \
                model.tokenizer.library=megatron \
                model.tokenizer.type=GPT2BPETokenizer \
                model.tokenizer.merge_file=/home/TestData/nlp/megatron_retro/gpt2-merges.txt \
                model.tokenizer.vocab_file=/home/TestData/nlp/megatron_retro/gpt2-vocab.json \
                model.data.data_prefix=[/home/TestData/nlp/megatron_retro/retro_wiki_test_text_document] \
                model.data.knn_index=[/home/TestData/nlp/megatron_retro/knn_map_wiki_test.idx] \
                model.data.retrieval_prefix=/home/TestData/nlp/megatron_retro/retro_wiki_test_text_document \
                model.data.index_mapping_dir=/home/TestData/nlp/megatron_retro \
                model.data.num_workers=8 \
                model.micro_batch_size=8 \
                model.normalization=rmsnorm \
                model.transformer_block_type=pre_ln \
                model.bias_activation_fusion=True \
                model.bias_dropout_add_fusion=False \
                model.masked_softmax_fusion=True \
                model.hidden_dropout=0 \
                model.attention_dropout=0 \
                model.fp32_residual_connection=True \
                model.shape_file=/home/TestData/nlp/megatron_retro/o1_rel_shape_info_tiny.yaml"
        sh '''python -c "import pandas as pd
import pathlib
from pandas.testing import assert_frame_equal
from tensorboard.backend.event_processing.event_accumulator import EventAccumulator
import torch
if not (torch.cuda.is_available() and torch.cuda.get_device_properties(0).major == 8):
    import sys
    sys.exit(0)
event_file = list(pathlib.Path('examples/nlp/language_modeling/retro_results/megatron_retro/smalltest').glob('events.out.tfevents*'))[0]
ea = EventAccumulator(str(event_file)).Reload()
vals = []
for i in ea.Scalars('reduced_train_loss'):
    vals.append(i.value)
training_curve = pd.DataFrame({'loss': vals})
gt_curve = pd.read_csv('/home/TestData/nlp/megatron_retro/expected_learning_curve.csv')
assert_frame_equal(training_curve, gt_curve, rtol=1e-3, atol=1e-3)"'''
        sh "rm -rf examples/nlp/language_modeling/retro_results"
      }
    }
>>>>>>> 987674e2
    stage('L2: BioMegatron Bert NER Task') {
      when {
        anyOf {
          branch 'main'
          changeRequest target: 'main'
        }
      }
      failFast true
      steps {
        sh "python examples/nlp/token_classification/token_classification_train.py \
        exp_manager.exp_dir=examples/nlp/language_modeling/token_classification_results \
        trainer.max_epochs=1 \
        model.dataset.data_dir=/home/TestData/nlp/ner \
        model.language_model.pretrained_model_name=biomegatron345m_biovocab_30k_cased \
        model.tokenizer.tokenizer_name=null"
        sh "rm -rf examples/nlp/language_modeling/token_classification_results"
      }
    }
    stage('L2: Megatron GPT Pretraining and Resume Training TP=2') {
      when {
        anyOf {
          branch 'main'
          changeRequest target: 'main'
        }
      }
      failFast true
      steps {
        sh "python examples/nlp/language_modeling/megatron_gpt_pretraining.py \
        trainer.devices=2 \
        trainer.accelerator=gpu \
        trainer.log_every_n_steps=1 \
        trainer.val_check_interval=2 \
        trainer.limit_val_batches=2 \
        trainer.accumulate_grad_batches=1 \
        trainer.max_steps=3 \
        trainer.precision=16 \
        trainer.gradient_clip_val=1.0 \
        exp_manager.exp_dir=examples/nlp/language_modeling/gpt_pretrain_results \
        model.tensor_model_parallel_size=2 \
        model.optim.name=fused_adam \
        model.optim.lr=2e-4 \
        model.optim.sched.warmup_steps=1 \
        model.optim.sched.constant_steps=1 \
        model.optim.sched.min_lr=8e-5 \
        model.max_position_embeddings=128 \
        model.encoder_seq_length=128 \
        model.data.seq_length=128 \
        model.tokenizer.vocab_file=/home/TestData/nlp/megatron_gpt/data/gpt/vocab.json \
        model.tokenizer.merge_file=/home/TestData/nlp/megatron_gpt/data/gpt/merges.txt \
        model.num_layers=8 \
        model.hidden_size=256 \
        model.num_attention_heads=8 \
        model.activations_checkpoint_method='block' \
        model.activations_checkpoint_num_layers=1 \
        model.data.data_prefix=[.5,/home/TestData/nlp/megatron_gpt/data/gpt/simple_wiki_gpt_preproc_text_document,.5,/home/TestData/nlp/megatron_gpt/data/gpt/simple_wiki_gpt_preproc_text_document] \
        model.data.index_mapping_dir=examples/nlp/language_modeling/gpt_index_mappings"
        sh "python examples/nlp/language_modeling/megatron_gpt_pretraining.py \
        trainer.devices=2 \
        trainer.accelerator=gpu \
        trainer.log_every_n_steps=1 \
        trainer.val_check_interval=2 \
        trainer.limit_val_batches=1 \
        trainer.accumulate_grad_batches=1 \
        trainer.max_steps=6 \
        trainer.precision=16 \
        trainer.gradient_clip_val=1.0 \
        exp_manager.exp_dir=examples/nlp/language_modeling/gpt_pretrain_results \
        exp_manager.resume_if_exists=True \
        model.tensor_model_parallel_size=2 \
        model.optim.name=fused_adam \
        model.optim.lr=2e-4 \
        model.optim.sched.warmup_steps=2 \
        model.optim.sched.constant_steps=2 \
        model.optim.sched.min_lr=8e-5 \
        model.max_position_embeddings=128 \
        model.encoder_seq_length=128 \
        model.data.seq_length=128 \
        model.tokenizer.vocab_file=/home/TestData/nlp/megatron_gpt/data/gpt/vocab.json \
        model.tokenizer.merge_file=/home/TestData/nlp/megatron_gpt/data/gpt/merges.txt \
        model.num_layers=8 \
        model.hidden_size=256 \
        model.num_attention_heads=8 \
        model.activations_checkpoint_method='block' \
        model.activations_checkpoint_num_layers=1 \
        model.data.data_prefix=[.5,/home/TestData/nlp/megatron_gpt/data/gpt/simple_wiki_gpt_preproc_text_document,.5,/home/TestData/nlp/megatron_gpt/data/gpt/simple_wiki_gpt_preproc_text_document] \
        model.data.index_mapping_dir=examples/nlp/language_modeling/gpt_index_mappings"
        sh "rm -rf examples/nlp/language_modeling/gpt_pretrain_results"
        sh "rm -rf examples/nlp/language_modeling/gpt_index_mappings"
      }
    }
    stage('L2: Megatron GPT Pretraining and Resume Training PP=2') {
      when {
        anyOf {
          branch 'main'
          changeRequest target: 'main'
        }
      }
      failFast true
      steps {
        sh "python examples/nlp/language_modeling/megatron_gpt_pretraining.py \
        trainer.devices=2 \
        trainer.log_every_n_steps=1 \
        trainer.val_check_interval=2 \
        trainer.limit_val_batches=2 \
        trainer.accumulate_grad_batches=1 \
        trainer.max_steps=3 \
        trainer.precision=16 \
        trainer.gradient_clip_val=1.0 \
        exp_manager.exp_dir=examples/nlp/language_modeling/gpt_pretrain_results \
        model.pipeline_model_parallel_size=2 \
        model.tensor_model_parallel_size=1 \
        model.optim.name=fused_adam \
        model.optim.lr=2e-4 \
        model.optim.sched.warmup_steps=1 \
        model.optim.sched.constant_steps=1 \
        model.optim.sched.min_lr=8e-5 \
        model.max_position_embeddings=128 \
        model.encoder_seq_length=128 \
        model.data.seq_length=128 \
        model.tokenizer.vocab_file=/home/TestData/nlp/megatron_gpt/data/gpt/vocab.json \
        model.tokenizer.merge_file=/home/TestData/nlp/megatron_gpt/data/gpt/merges.txt \
        model.num_layers=8 \
        model.hidden_size=256 \
        model.num_attention_heads=8 \
        model.activations_checkpoint_method='block' \
        model.activations_checkpoint_num_layers=1 \
        model.data.data_prefix=[.5,/home/TestData/nlp/megatron_gpt/data/gpt/simple_wiki_gpt_preproc_text_document,.5,/home/TestData/nlp/megatron_gpt/data/gpt/simple_wiki_gpt_preproc_text_document] \
        model.data.index_mapping_dir=examples/nlp/language_modeling/gpt_index_mappings"
        sh "python examples/nlp/language_modeling/megatron_gpt_pretraining.py \
        trainer.devices=2 \
        trainer.log_every_n_steps=1 \
        trainer.val_check_interval=2 \
        trainer.limit_val_batches=2 \
        trainer.accumulate_grad_batches=1 \
        trainer.max_steps=6 \
        trainer.precision=16 \
        trainer.gradient_clip_val=1.0 \
        exp_manager.exp_dir=examples/nlp/language_modeling/gpt_pretrain_results \
        exp_manager.resume_if_exists=True \
        model.pipeline_model_parallel_size=2 \
        model.tensor_model_parallel_size=1 \
        model.optim.name=fused_adam \
        model.optim.lr=2e-4 \
        model.optim.sched.warmup_steps=2 \
        model.optim.sched.constant_steps=2 \
        model.optim.sched.min_lr=8e-5 \
        model.max_position_embeddings=128 \
        model.encoder_seq_length=128 \
        model.data.seq_length=128 \
        model.tokenizer.vocab_file=/home/TestData/nlp/megatron_gpt/data/gpt/vocab.json \
        model.tokenizer.merge_file=/home/TestData/nlp/megatron_gpt/data/gpt/merges.txt \
        model.num_layers=8 \
        model.hidden_size=256 \
        model.num_attention_heads=8 \
        model.activations_checkpoint_method='block' \
        model.activations_checkpoint_num_layers=1 \
        model.data.data_prefix=[.5,/home/TestData/nlp/megatron_gpt/data/gpt/simple_wiki_gpt_preproc_text_document,.5,/home/TestData/nlp/megatron_gpt/data/gpt/simple_wiki_gpt_preproc_text_document] \
        model.data.index_mapping_dir=examples/nlp/language_modeling/gpt_index_mappings"
        sh "rm -rf examples/nlp/language_modeling/gpt_pretrain_results"
        sh "rm -rf examples/nlp/language_modeling/gpt_index_mappings"
      }
    }
    stage('L2: Megatron GPT Eval') {
      when {
        anyOf {
          branch 'main'
          changeRequest target: 'main'
        }
      }
      failFast true
      steps{
        sh "python examples/nlp/language_modeling/megatron_gpt_eval.py \
            gpt_model_file=/home/TestData/nlp/megatron_gpt/125M/megatron_gpt.nemo \
            prompts=['How to fix GPU memory? A:'] \
            tensor_model_parallel_size=1 \
            inference.tokens_to_generate=32 \
            trainer.precision=16"
      }
    }
    stage('L2: Megatron GPT Eval PP2') {
      when {
        anyOf {
          branch 'main'
          changeRequest target: 'main'
        }
      }
      failFast true
      steps {
        sh "python examples/nlp/language_modeling/megatron_gpt_eval.py \
            gpt_model_file=/home/TestData/nlp/megatron_gpt/PP2/gpt_pp2_tp1.nemo \
            server=False \
            tensor_model_parallel_size=1 \
            pipeline_model_parallel_size=2 \
            trainer.devices=2 \
            trainer.num_nodes=1"
      }
    }
    stage('L2: Megatron GPT Prompt Learning') {
      when {
        anyOf {
          branch 'main'
          changeRequest target: 'main'
        }
      }
      failFast true
      parallel{
        stage('GPT Prompt Learning TP=2 PP=1') {
          steps {
            sh "python examples/nlp/language_modeling/megatron_gpt_prompt_learning.py \
                --config-name=megatron_gpt_prompt_learning_config \
                name='/home/TestData/nlp/prompt_learning/p_tuning_test_tp' \
                trainer.devices=2 \
                trainer.max_steps=6 \
                trainer.max_epochs=null \
                model.tensor_model_parallel_size=2 \
                model.language_model_path='/home/TestData/nlp/megatron_gpt/tiny/megatron_14m_gpt_tp2_pp1.nemo' \
                model.existing_tasks=[] \
                model.new_tasks=['rte'] \
                model.data.train_ds=['/home/TestData/nlp/prompt_learning/rte_CI_test.jsonl'] \
                model.data.validation_ds=['/home/TestData/nlp/prompt_learning/rte_CI_test.jsonl'] \
                model.global_batch_size=4"
            sh "rm -rf /home/TestData/nlp/prompt_learning/p_tuning_test_tp"
            sh "python examples/nlp/language_modeling/megatron_gpt_prompt_learning_eval.py \
                virtual_prompt_model_file='/home/TestData/nlp/prompt_learning/p_tuning_test_tp.nemo' \
                gpt_model_file='/home/TestData/nlp/megatron_gpt/tiny/megatron_14m_gpt_tp2_pp1.nemo' \
                inference.greedy=True \
                inference.add_BOS=False \
                trainer.devices=2 \
                tensor_model_parallel_size=2 \
                data_paths=['/home/TestData/nlp/prompt_learning/rte_CI_test.jsonl']"
            sh "rm -rf /home/TestData/nlp/prompt_learning/p_tuning_test_tp.nemo"
          }
        }
        stage('GPT Prompt Learning TP=1 PP=2') {
          steps {
            sh "python examples/nlp/language_modeling/megatron_gpt_prompt_learning.py \
                --config-name=megatron_gpt_prompt_learning_config \
                name='/home/TestData/nlp/prompt_learning/p_tuning_test_pp' \
                trainer.devices=2 \
                trainer.max_steps=6 \
                trainer.max_epochs=null \
                model.pipeline_model_parallel_size=2 \
                model.language_model_path='/home/TestData/nlp/megatron_gpt/tiny/megatron_14m_gpt_tp1_pp2.nemo' \
                model.existing_tasks=[] \
                model.new_tasks=['boolq'] \
                model.data.train_ds=['/home/TestData/nlp/prompt_learning/boolq_CI_test.jsonl'] \
                model.data.validation_ds=['/home/TestData/nlp/prompt_learning/boolq_CI_test.jsonl'] \
                model.global_batch_size=4"
            sh "rm -rf /home/TestData/nlp/prompt_learning/p_tuning_test_pp"
            sh "python examples/nlp/language_modeling/megatron_gpt_prompt_learning_eval.py \
                virtual_prompt_model_file='/home/TestData/nlp/prompt_learning/p_tuning_test_pp.nemo' \
                gpt_model_file='/home/TestData/nlp/megatron_gpt/tiny/megatron_14m_gpt_tp1_pp2.nemo' \
                inference.greedy=True \
                inference.add_BOS=False \
                trainer.devices=2 \
                pipeline_model_parallel_size=2 \
                data_paths=['/home/TestData/nlp/prompt_learning/boolq_CI_test.jsonl']"
            sh "rm -rf /home/TestData/nlp/prompt_learning/p_tuning_test_pp.nemo"
          }
        }
      }
    }


    // TODO: Add this test back. Test was failing on CI machines due to HW error
    // stage('L2: Megatron GPT Convert from Megatron-LM checkpoing and Eval') {
    //   when {
    //     anyOf {
    //       branch 'main'
    //       changeRequest target: 'main'
    //     }
    //   }
    //   failFast true
    //   steps {
    //     sh "python -m torch.distributed.launch --nproc_per_node=2 \
    //     examples/nlp/language_modeling/megatron_lm_ckpt_to_nemo.py \
    //     --checkpoint_folder=/home/TestData/nlp/megatron_gpt/data/gpt/iter_0008700 \
    //     --checkpoint_name=model_optim_rng.pt \
    //     --hparams_file=/home/TestData/nlp/megatron_gpt/data/gpt/iter_0008700/hparams.yaml \
    //     --nemo_file_path=examples/nlp/language_modeling/small_gpt.nemo \
    //     --model_type=gpt \
    //     --pipeline_model_parallel_size=1 \
    //     --gpus_per_node=2 \
    //     --tensor_model_parallel_size=2"
    //     sh "python examples/nlp/language_modeling/megatron_gpt_eval.py \
    //     --gpt_model_file=examples/nlp/language_modeling/small_gpt.nemo \
    //     --tokens_to_generate=32 \
    //     --tensor_model_parallel_size=2 \
    //     --prompt='This is a test.'"
    //     sh "rm examples/nlp/language_modeling/small_gpt.nemo"
    //   }
    // }
    stage('L2: Megatron Change Partitions') {
      when {
        anyOf {
          branch 'main'
          changeRequest target: 'main'
        }
      }
      failFast true
      parallel{
        stage('Reduce Num Partitions (2 to 1)'){
          steps{
            sh "python examples/nlp/language_modeling/megatron_change_num_partitions.py \
                --model_file \
                /home/TestData/nlp/megatron_gpt/TP2/megatron_gpt_tp2.nemo \
                --target_file \
                /home/TestData/nlp/megatron_gpt/TP2/test-reduce.nemo \
                --tensor_model_parallel_size \
                2 \
                --target_tensor_model_parallel_size \
                1"
            sh "rm /home/TestData/nlp/megatron_gpt/TP2/test-reduce.nemo"
          }
        }
        stage('Increase Num Partitions (2 to 4)'){
          steps{
            sh "python examples/nlp/language_modeling/megatron_change_num_partitions.py \
                --model_file \
                /home/TestData/nlp/megatron_gpt/TP2/megatron_gpt_tp2.nemo \
                --target_file \
                /home/TestData/nlp/megatron_gpt/TP2/test-increase.nemo \
                --tensor_model_parallel_size \
                2 \
                --target_tensor_model_parallel_size \
                4"
            sh "rm /home/TestData/nlp/megatron_gpt/TP2/test-increase.nemo"
          }
        }
      }
    }
    stage('L2: Megatron T5 Pretraining and Resume Training TP=2') {
      when {
        anyOf {
          branch 'main'
          changeRequest target: 'main'
        }
      }
      failFast true
      steps {
        sh "python examples/nlp/language_modeling/megatron_t5_pretraining.py \
        trainer.devices=2 \
        trainer.accelerator=gpu \
        trainer.log_every_n_steps=1 \
        trainer.val_check_interval=10 \
        trainer.limit_val_batches=2 \
        trainer.accumulate_grad_batches=1 \
        trainer.max_steps=10 \
        trainer.precision=16 \
        trainer.gradient_clip_val=1.0 \
        exp_manager.exp_dir=examples/nlp/language_modeling/t5_pretrain_results \
        model.tensor_model_parallel_size=2 \
        model.seq_length=128 \
        model.encoder.num_layers=4 \
        model.encoder.hidden_size=64 \
        model.encoder.num_attention_heads=8 \
        model.encoder.activation='swiglu' \
        model.encoder.masked_softmax_fusion=False \
        model.encoder.bias_activation_fusion=False \
        model.encoder.activations_checkpoint_method='block' \
        model.encoder.activations_checkpoint_num_layers=1 \
        model.encoder.position_embedding_type=relative \
        model.decoder.num_layers=2 \
        model.decoder.hidden_size=64 \
        model.decoder.num_attention_heads=8 \
        model.decoder.activation='swiglu' \
        model.decoder.masked_softmax_fusion=False \
        model.decoder.bias_activation_fusion=False \
        model.decoder.activations_checkpoint_method='block' \
        model.decoder.activations_checkpoint_num_layers=1 \
        model.encoder.transformer_block_type='pre_ln' \
        model.decoder.transformer_block_type='pre_ln' \
        model.data.data_prefix=[.5,/home/TestData/nlp/nmt/toy_data/wmt14-de-en.src,.5,/home/TestData/nlp/nmt/toy_data/wmt14-de-en.ref] \
        model.data.index_mapping_dir=examples/nlp/language_modeling/t5_index_mappings \
        model.data.data_impl=text_mmap \
        +model.data.data_impl_kwargs.newline_int=10 \
        +model.data.data_impl_kwargs.header_lines=0 \
        +model.data.data_impl_kwargs.workers=null \
        +model.data.data_impl_kwargs.sort_dataset_paths=False \
        model.share_token_embeddings=False \
        model.share_decoder_tokens_head_embeddings=False"
        sh "python examples/nlp/language_modeling/megatron_t5_pretraining.py \
        trainer.devices=2 \
        trainer.accelerator=gpu \
        trainer.log_every_n_steps=1 \
        trainer.val_check_interval=10 \
        trainer.limit_val_batches=2 \
        trainer.accumulate_grad_batches=1 \
        trainer.max_steps=10 \
        trainer.precision=16 \
        trainer.gradient_clip_val=1.0 \
        exp_manager.exp_dir=examples/nlp/language_modeling/t5_pretrain_results \
        exp_manager.resume_if_exists=True \
        model.tensor_model_parallel_size=2 \
        model.seq_length=128 \
        model.encoder.num_layers=4 \
        model.encoder.hidden_size=64 \
        model.encoder.num_attention_heads=8 \
        model.encoder.activation='swiglu' \
        model.encoder.masked_softmax_fusion=False \
        model.encoder.bias_activation_fusion=False \
        model.encoder.activations_checkpoint_method='block' \
        model.encoder.activations_checkpoint_num_layers=1 \
        model.encoder.position_embedding_type=relative \
        model.decoder.num_layers=2 \
        model.decoder.hidden_size=64 \
        model.decoder.num_attention_heads=8 \
        model.decoder.activation='swiglu' \
        model.decoder.masked_softmax_fusion=False \
        model.decoder.bias_activation_fusion=False \
        model.decoder.activations_checkpoint_method='block' \
        model.decoder.activations_checkpoint_num_layers=1 \
        model.encoder.transformer_block_type='pre_ln' \
        model.decoder.transformer_block_type='pre_ln' \
        model.data.data_prefix=[.5,/home/TestData/nlp/nmt/toy_data/wmt14-de-en.src,.5,/home/TestData/nlp/nmt/toy_data/wmt14-de-en.ref] \
        model.data.index_mapping_dir=examples/nlp/language_modeling/t5_index_mappings \
        model.data.data_impl=text_mmap \
        +model.data.data_impl_kwargs.newline_int=10 \
        +model.data.data_impl_kwargs.header_lines=0 \
        +model.data.data_impl_kwargs.workers=null \
        +model.data.data_impl_kwargs.sort_dataset_paths=False \
        model.share_token_embeddings=False \
        model.share_decoder_tokens_head_embeddings=False"
        sh "rm -rf examples/nlp/language_modeling/t5_pretrain_results"
        sh "rm -rf examples/nlp/language_modeling/t5_index_mappings"
      }
    }
    stage('L2: Megatron T5 Pretraining and Resume Training PP=2') {
      when {
        anyOf {
          branch 'main'
          changeRequest target: 'main'
        }
      }
      failFast true
      steps {
        sh "python examples/nlp/language_modeling/megatron_t5_pretraining.py \
        trainer.devices=2 \
        trainer.accelerator=gpu \
        trainer.log_every_n_steps=1 \
        trainer.val_check_interval=10 \
        trainer.limit_val_batches=2 \
        trainer.accumulate_grad_batches=1 \
        trainer.max_steps=10 \
        trainer.precision=16 \
        trainer.gradient_clip_val=1.0 \
        exp_manager.exp_dir=examples/nlp/language_modeling/t5_pretrain_results \
        model.pipeline_model_parallel_size=2 \
        model.pipeline_model_parallel_split_rank=1 \
        model.seq_length=256 \
        model.encoder.num_layers=4 \
        model.decoder.num_layers=1 \
        model.encoder.hidden_size=64 \
        model.decoder.hidden_size=64 \
        model.encoder.num_attention_heads=8 \
        model.decoder.num_attention_heads=8 \
        model.decoder.ffn_hidden_size=2048 \
        model.encoder.activation='gelu' \
        model.encoder.activations_checkpoint_method='block' \
        model.encoder.activations_checkpoint_num_layers=1 \
        model.encoder.transformer_block_type='pre_ln' \
        model.decoder.transformer_block_type='post_ln' \
        model.data.data_prefix=[.5,/home/TestData/nlp/megatron_t5/data/pile_val_small_bert_tokenizer_text_document,.5,/home/TestData/nlp/megatron_t5/data/pile_val_small_bert_tokenizer_text_document] \
        model.data.index_mapping_dir=examples/nlp/language_modeling/t5_index_mappings"
        sh "python examples/nlp/language_modeling/megatron_t5_pretraining.py \
        trainer.devices=2 \
        trainer.accelerator=gpu \
        trainer.log_every_n_steps=1 \
        trainer.val_check_interval=10 \
        trainer.limit_val_batches=2 \
        trainer.accumulate_grad_batches=1 \
        trainer.max_steps=10 \
        trainer.precision=16 \
        trainer.gradient_clip_val=1.0 \
        exp_manager.exp_dir=examples/nlp/language_modeling/t5_pretrain_results \
        exp_manager.resume_if_exists=True \
        model.pipeline_model_parallel_size=2 \
        model.pipeline_model_parallel_split_rank=1 \
        model.seq_length=256 \
        model.encoder.num_layers=4 \
        model.decoder.num_layers=1 \
        model.encoder.hidden_size=64 \
        model.decoder.hidden_size=64 \
        model.encoder.num_attention_heads=8 \
        model.decoder.num_attention_heads=8 \
        model.decoder.ffn_hidden_size=2048 \
        model.encoder.activation='gelu' \
        model.encoder.activations_checkpoint_method='block' \
        model.encoder.activations_checkpoint_num_layers=1 \
        model.encoder.transformer_block_type='pre_ln' \
        model.decoder.transformer_block_type='post_ln' \
        model.data.data_prefix=[.5,/home/TestData/nlp/megatron_t5/data/pile_val_small_bert_tokenizer_text_document,.5,/home/TestData/nlp/megatron_t5/data/pile_val_small_bert_tokenizer_text_document] \
        model.data.index_mapping_dir=examples/nlp/language_modeling/t5_index_mappings"
        sh "rm -rf examples/nlp/language_modeling/t5_pretrain_results"
        sh "rm -rf examples/nlp/language_modeling/t5_index_mappings"
      }
    }
    stage('L2: Megatron T5 Prompt Learning') {
      when {
        anyOf {
          branch 'main'
          changeRequest target: 'main'
        }
      }
      failFast true
      parallel{
        stage('T5 Prompt Learning TP=1 PP=1') {
          steps {
            sh "python examples/nlp/language_modeling/megatron_t5_prompt_learning.py \
                --config-name=megatron_t5_prompt_learning \
                name='/home/TestData/nlp/prompt_learning/t5_p_tuning_test' \
                trainer.devices=1 \
                trainer.max_steps=6 \
                trainer.max_epochs=null \
                model.tensor_model_parallel_size=1 \
                model.pretrained_language_model_path='/home/TestData/nlp/megatron_t5/8m/megatron_t5_8m-refactor.nemo' \
                model.existing_tasks=[] \
                model.new_tasks=['squad'] \
                model.data.train_ds=['/home/TestData/nlp/prompt_learning/squad_CI_test.jsonl'] \
                model.data.validation_ds=['/home/TestData/nlp/prompt_learning/squad_CI_test.jsonl'] \
                model.global_batch_size=4 \
                model.micro_batch_size=4"
            sh "rm -rf /home/TestData/nlp/prompt_learning/t5_p_tuning_test"
            sh "python examples/nlp/language_modeling/megatron_t5_prompt_learning_eval.py \
                virtual_prompt_model_file='/home/TestData/nlp/prompt_learning/t5_p_tuning_test.nemo' \
                pretrained_language_model_file='/home/TestData/nlp/megatron_t5/8m/megatron_t5_8m-refactor.nemo' \
                data.test_ds=['/home/TestData/nlp/prompt_learning/squad_CI_test.jsonl'] \
                data.global_batch_size=4 \
                data.micro_batch_size=4"
            sh "rm -rf /home/TestData/nlp/prompt_learning/t5_p_tuning_test.nemo"
          }
        }
        stage('T5 Prompt Learning TP=2 PP=1') {
          steps {
            sh "python examples/nlp/language_modeling/megatron_t5_prompt_learning.py \
                --config-name=megatron_t5_prompt_learning \
                name='/home/TestData/nlp/prompt_learning/t5_p_tuning_test_tp2' \
                trainer.devices=2 \
                trainer.max_steps=6 \
                trainer.max_epochs=null \
                model.tensor_model_parallel_size=2 \
                model.pretrained_language_model_path='/home/TestData/nlp/megatron_t5/8m/megatron_t5_8m_tp2.nemo' \
                model.existing_tasks=[] \
                model.new_tasks=['squad'] \
                model.data.train_ds=['/home/TestData/nlp/prompt_learning/squad_CI_test.jsonl'] \
                model.data.validation_ds=['/home/TestData/nlp/prompt_learning/squad_CI_test.jsonl'] \
                model.global_batch_size=8 \
                model.micro_batch_size=8"
            sh "rm -rf /home/TestData/nlp/prompt_learning/t5_p_tuning_test_tp2"
            sh "python examples/nlp/language_modeling/megatron_t5_prompt_learning_eval.py \
                virtual_prompt_model_file='/home/TestData/nlp/prompt_learning/t5_p_tuning_test_tp2.nemo' \
                pretrained_language_model_file='/home/TestData/nlp/megatron_t5/8m/megatron_t5_8m_tp2.nemo' \
                data.test_ds=['/home/TestData/nlp/prompt_learning/squad_CI_test.jsonl'] \
                tensor_model_parallel_size=2 \
                trainer.devices=2 \
                data.global_batch_size=8 \
                data.micro_batch_size=8"
            sh "rm -rf /home/TestData/nlp/prompt_learning/t5_p_tuning_test_tp2.nemo"
          }
        }
      }
    }
    stage('L2: Megatron UL2 Pretraining and Resume Training TP=2') {
      when {
        anyOf {
          branch 'main'
          changeRequest target: 'main'
        }
      }
      failFast true
      steps {
        sh "python examples/nlp/language_modeling/megatron_t5_pretraining.py -cn megatron_ul2_config \
        trainer.devices=2 \
        trainer.accelerator=gpu \
        trainer.log_every_n_steps=1 \
        trainer.val_check_interval=10 \
        trainer.limit_val_batches=2 \
        trainer.accumulate_grad_batches=1 \
        trainer.max_steps=10 \
        trainer.precision=16 \
        trainer.gradient_clip_val=1.0 \
        exp_manager.exp_dir=examples/nlp/language_modeling/t5_pretrain_results \
        model.tensor_model_parallel_size=2 \
        model.seq_length=128 \
        model.encoder.num_layers=4 \
        model.encoder.hidden_size=64 \
        model.encoder.num_attention_heads=8 \
        model.encoder.activation='swiglu' \
        model.encoder.bias_activation_fusion=False \
        model.encoder.activations_checkpoint_method='block' \
        model.encoder.activations_checkpoint_num_layers=1 \
        model.encoder.transformer_block_type='normformer' \
        model.encoder.headscale=True \
        model.decoder.num_layers=4 \
        model.decoder.hidden_size=64 \
        model.decoder.num_attention_heads=8 \
        model.decoder.activation='geglu' \
        model.decoder.bias_activation_fusion=False \
        model.decoder.activations_checkpoint_method='block' \
        model.decoder.activations_checkpoint_num_layers=1 \
        model.decoder.transformer_block_type='normformer' \
        model.decoder.headscale=False \
        model.data.data_prefix=[.5,/home/TestData/nlp/megatron_t5/data/pile_val_small_bert_tokenizer_text_document,.5,/home/TestData/nlp/megatron_t5/data/pile_val_small_bert_tokenizer_text_document] \
        model.data.index_mapping_dir=examples/nlp/language_modeling/t5_index_mappings"
        sh "python examples/nlp/language_modeling/megatron_t5_pretraining.py \
        trainer.devices=2 \
        trainer.accelerator=gpu \
        trainer.log_every_n_steps=1 \
        trainer.val_check_interval=10 \
        trainer.limit_val_batches=2 \
        trainer.accumulate_grad_batches=1 \
        trainer.max_steps=10 \
        trainer.precision=16 \
        trainer.gradient_clip_val=1.0 \
        exp_manager.exp_dir=examples/nlp/language_modeling/t5_pretrain_results \
        exp_manager.resume_if_exists=True \
        model.tensor_model_parallel_size=2 \
        model.seq_length=128 \
        model.encoder.num_layers=4 \
        model.encoder.hidden_size=64 \
        model.encoder.num_attention_heads=8 \
        model.encoder.activation='swiglu' \
        model.encoder.bias_activation_fusion=False \
        model.encoder.activations_checkpoint_method='block' \
        model.encoder.activations_checkpoint_num_layers=1 \
        model.encoder.transformer_block_type='normformer' \
        model.encoder.headscale=True \
        model.decoder.num_layers=4 \
        model.decoder.hidden_size=64 \
        model.decoder.num_attention_heads=8 \
        model.decoder.activation='geglu' \
        model.decoder.bias_activation_fusion=False \
        model.decoder.activations_checkpoint_method='block' \
        model.decoder.activations_checkpoint_num_layers=1 \
        model.decoder.transformer_block_type='normformer' \
        model.decoder.headscale=False \
        model.data.data_prefix=[.5,/home/TestData/nlp/megatron_t5/data/pile_val_small_bert_tokenizer_text_document,.5,/home/TestData/nlp/megatron_t5/data/pile_val_small_bert_tokenizer_text_document] \
        model.data.index_mapping_dir=examples/nlp/language_modeling/t5_index_mappings"
        sh "rm -rf examples/nlp/language_modeling/t5_pretrain_results"
        sh "rm -rf examples/nlp/language_modeling/t5_index_mappings"
      }
    }
    stage('L2: Megatron T5 Eval') {
      when {
        anyOf {
          branch 'main'
          changeRequest target: 'main'
        }
      }
      failFast true
      steps{
        sh "python examples/nlp/language_modeling/megatron_t5_eval.py \
            --model_file \
            /home/TestData/nlp/megatron_t5/8m/megatron_t5_8m-refactor.nemo \
            --prompt \
            'How do I fix my GPU memory issue? I am seeing <mask> out of memory.' \
            --tensor_model_parallel_size 1"
      }
    }
    stage('L2: Megatron BART Pretraining and Resume Training, TP=2') {
      when {
        anyOf {
          branch 'main'
          changeRequest target: 'main'
        }
      }
      failFast true
      steps {
        sh "python examples/nlp/language_modeling/megatron_bart_pretraining.py \
        trainer.devices=2 \
        trainer.accelerator=gpu \
        trainer.log_every_n_steps=1 \
        trainer.val_check_interval=10 \
        trainer.limit_val_batches=2 \
        trainer.accumulate_grad_batches=1 \
        trainer.max_steps=10 \
        trainer.precision=16 \
        trainer.gradient_clip_val=1.0 \
        exp_manager.exp_dir=examples/nlp/language_modeling/bart_pretrain_results \
        model.tensor_model_parallel_size=2 \
        model.seq_length=128 \
        model.encoder.num_layers=4 \
        model.encoder.hidden_size=64 \
        model.encoder.num_attention_heads=8 \
        model.encoder.activation='reglu' \
        model.encoder.bias_activation_fusion=False \
        model.encoder.activations_checkpoint_method='block' \
        model.encoder.activations_checkpoint_num_layers=1 \
        model.decoder.num_layers=4 \
        model.decoder.hidden_size=64 \
        model.decoder.num_attention_heads=8 \
        model.decoder.activation='reglu' \
        model.decoder.bias_activation_fusion=False \
        model.decoder.activations_checkpoint_method='block' \
        model.decoder.activations_checkpoint_num_layers=1 \
        model.data.data_prefix=[.5,/home/TestData/nlp/megatron_t5/data/pile_val_small_bert_tokenizer_text_document,.5,/home/TestData/nlp/megatron_t5/data/pile_val_small_bert_tokenizer_text_document]"
        sh "python examples/nlp/language_modeling/megatron_bart_pretraining.py \
        trainer.devices=2 \
        trainer.accelerator=gpu \
        trainer.log_every_n_steps=1 \
        trainer.val_check_interval=10 \
        trainer.limit_val_batches=2 \
        trainer.accumulate_grad_batches=1 \
        trainer.max_steps=10 \
        trainer.precision=16 \
        trainer.gradient_clip_val=1.0 \
        exp_manager.exp_dir=examples/nlp/language_modeling/bart_pretrain_results \
        exp_manager.resume_if_exists=True \
        model.tensor_model_parallel_size=2 \
        model.seq_length=128 \
        model.encoder.num_layers=4 \
        model.encoder.hidden_size=64 \
        model.encoder.num_attention_heads=8 \
        model.encoder.activation='reglu' \
        model.encoder.bias_activation_fusion=False \
        model.encoder.activations_checkpoint_method='block' \
        model.encoder.activations_checkpoint_num_layers=1 \
        model.decoder.num_layers=4 \
        model.decoder.hidden_size=64 \
        model.decoder.num_attention_heads=8 \
        model.decoder.activation='reglu' \
        model.decoder.bias_activation_fusion=False \
        model.decoder.activations_checkpoint_method='block' \
        model.decoder.activations_checkpoint_num_layers=1 \
        model.data.data_prefix=[.5,/home/TestData/nlp/megatron_t5/data/pile_val_small_bert_tokenizer_text_document,.5,/home/TestData/nlp/megatron_t5/data/pile_val_small_bert_tokenizer_text_document]"
        sh "rm -rf examples/nlp/language_modeling/bart_pretrain_results"
      }
    }
    stage('L2: Megatron BART Pretraining and Resume Training, PP=2') {
      when {
        anyOf {
          branch 'main'
          changeRequest target: 'main'
        }
      }
      failFast true
      steps {
        sh "python examples/nlp/language_modeling/megatron_bart_pretraining.py \
        trainer.devices=2 \
        trainer.accelerator=gpu \
        trainer.log_every_n_steps=1 \
        trainer.val_check_interval=10 \
        trainer.limit_val_batches=2 \
        trainer.accumulate_grad_batches=1 \
        trainer.max_steps=10 \
        trainer.precision=16 \
        trainer.gradient_clip_val=1.0 \
        exp_manager.exp_dir=examples/nlp/language_modeling/bart_pretrain_results \
        model.pipeline_model_parallel_size=2 \
        model.pipeline_model_parallel_split_rank=1 \
        model.seq_length=256 \
        model.encoder.num_layers=4 \
        model.encoder.hidden_size=64 \
        model.encoder.num_attention_heads=8 \
        model.encoder.activation='geglu' \
        model.encoder.bias_activation_fusion=False \
        model.encoder.activations_checkpoint_method='block' \
        model.encoder.activations_checkpoint_num_layers=1 \
        model.decoder.num_layers=4 \
        model.decoder.hidden_size=64 \
        model.decoder.num_attention_heads=8 \
        model.decoder.activation='geglu' \
        model.decoder.bias_activation_fusion=False \
        model.decoder.activations_checkpoint_method='block' \
        model.decoder.activations_checkpoint_num_layers=1 \
        model.data.respect_document_boundaries=False \
        model.data.data_prefix=[.5,/home/TestData/nlp/megatron_t5/data/pile_val_small_bert_tokenizer_text_document,.5,/home/TestData/nlp/megatron_t5/data/pile_val_small_bert_tokenizer_text_document]"
        sh "python examples/nlp/language_modeling/megatron_bart_pretraining.py \
        trainer.devices=2 \
        trainer.accelerator=gpu \
        trainer.log_every_n_steps=1 \
        trainer.val_check_interval=10 \
        trainer.limit_val_batches=2 \
        trainer.accumulate_grad_batches=1 \
        trainer.max_steps=10 \
        trainer.precision=16 \
        trainer.gradient_clip_val=1.0 \
        exp_manager.exp_dir=examples/nlp/language_modeling/bart_pretrain_results \
        exp_manager.resume_if_exists=True \
        model.pipeline_model_parallel_size=2 \
        model.pipeline_model_parallel_split_rank=1 \
        model.seq_length=256 \
        model.encoder.num_layers=4 \
        model.encoder.hidden_size=64 \
        model.encoder.num_attention_heads=8 \
        model.encoder.activation='geglu' \
        model.encoder.bias_activation_fusion=False \
        model.encoder.activations_checkpoint_method='block' \
        model.encoder.activations_checkpoint_num_layers=1 \
        model.decoder.num_layers=4 \
        model.decoder.hidden_size=64 \
        model.decoder.num_attention_heads=8 \
        model.decoder.activation='geglu' \
        model.decoder.bias_activation_fusion=False \
        model.decoder.activations_checkpoint_method='block' \
        model.decoder.activations_checkpoint_num_layers=1 \
        model.data.respect_document_boundaries=False \
        model.data.data_prefix=[.5,/home/TestData/nlp/megatron_t5/data/pile_val_small_bert_tokenizer_text_document,.5,/home/TestData/nlp/megatron_t5/data/pile_val_small_bert_tokenizer_text_document]"
        sh "rm -rf examples/nlp/language_modeling/bart_pretrain_results"
      }
    }
    stage('L2: Megatron T5 GLUE/XNLI Finetuning') {
      when {
        anyOf {
          branch 'main'
          changeRequest target: 'main'
        }
      }
      failFast true
      parallel {
        // TODO(Oktai15): update it in 1.8.0 version
        stage('T5 GLUE RTE') {
          steps {
            sh "python examples/nlp/language_modeling/megatron_t5_seq2seq_finetune.py \
            trainer.devices=1 \
            trainer.accelerator=gpu \
            trainer.log_every_n_steps=1 \
            trainer.val_check_interval=1 \
            +trainer.limit_val_batches=2 \
            +trainer.limit_test_batches=2 \
            trainer.accumulate_grad_batches=1 \
            trainer.max_steps=2 \
            trainer.precision=16 \
            exp_manager.exp_dir=examples/nlp/language_modeling/t5_glue_results \
            model.restore_from_path=/home/TestData/nlp/megatron_t5/8m/megatron_t5_8m-refactor.nemo \
            model.pipeline_model_parallel_size=1 \
            model.pipeline_model_parallel_split_rank=0 \
            model.data.train_ds.task_name=rte \
            model.data.train_ds.global_batch_size=4 \
            model.data.train_ds.micro_batch_size=2 \
            model.data.validation_ds.global_batch_size=2 \
            model.data.validation_ds.micro_batch_size=2 \
            model.data.train_ds.file_path=/home/TestData/nlp/megatron_t5/data/train_ci.tsv \
            model.data.validation_ds.task_name=rte \
            model.data.validation_ds.file_path=/home/TestData/nlp/megatron_t5/data/dev_ci.tsv \
            "
            sh "rm -rf examples/nlp/language_modeling/t5_glue_results"
          }
        }
        stage('T5 GLUE XNLI') {
          steps {
            sh "python examples/nlp/language_modeling/megatron_t5_seq2seq_finetune.py \
            -cn megatron_t5_config_finetune_glue_xnli \
            trainer.devices=1 \
            trainer.accelerator=gpu \
            trainer.log_every_n_steps=1 \
            trainer.val_check_interval=1 \
            +trainer.limit_val_batches=2 \
            +trainer.limit_test_batches=2 \
            trainer.accumulate_grad_batches=1 \
            trainer.max_steps=2 \
            trainer.precision=16 \
            exp_manager.exp_dir=examples/nlp/language_modeling/t5_xnli_results \
            model.restore_from_path=/home/TestData/nlp/megatron_t5/8m/megatron_t5_8m-refactor.nemo \
            model.pipeline_model_parallel_size=1 \
            model.pipeline_model_parallel_split_rank=0 \
            model.data.train_ds.global_batch_size=4 \
            model.data.train_ds.micro_batch_size=2 \
            model.data.validation_ds.global_batch_size=2 \
            model.data.validation_ds.micro_batch_size=2 \
            model.data.test_ds.global_batch_size=2 \
            model.data.test_ds.micro_batch_size=2 \
            model.data.train_ds.task_name=rte \
            model.data.train_ds.file_path=/home/TestData/nlp/megatron_t5/data/train_ci.tsv \
            model.data.validation_ds.task_name=xnli \
            model.data.validation_ds.file_path=/home/TestData/nlp/megatron_t5/data/xnli_dev_ci.tsv \
            model.data.test_ds.task_name=xnli \
            model.data.test_ds.file_path=/home/TestData/nlp/megatron_t5/data/xnli_dev_ci.tsv \
            "
            sh "rm -rf examples/nlp/language_modeling/t5_xnli_results"
          }
        }
      }
    }
    stage('L2: TTS Fast dev runs 1') {
      when {
        anyOf {
          branch 'main'
          changeRequest target: 'main'
        }
      }
      parallel {
        stage('Tacotron 2') {
          steps {
            sh 'python examples/tts/tacotron2.py \
            train_dataset=/home/TestData/an4_dataset/an4_train.json \
            validation_datasets=/home/TestData/an4_dataset/an4_val.json \
            trainer.devices=[0] \
            trainer.accelerator="gpu" \
            +trainer.limit_train_batches=1 +trainer.limit_val_batches=1 trainer.max_epochs=1 \
            trainer.strategy=null \
            model.decoder.decoder_rnn_dim=256 \
            model.decoder.attention_rnn_dim=1024 \
            model.decoder.prenet_dim=128 \
            model.postnet.postnet_n_convolutions=3 \
            model.train_ds.dataloader_params.batch_size=4 \
            model.train_ds.dataloader_params.num_workers=1 \
            model.validation_ds.dataloader_params.batch_size=4 \
            model.validation_ds.dataloader_params.num_workers=1 \
            ~model.text_normalizer \
            ~model.text_normalizer_call_kwargs \
            ~trainer.check_val_every_n_epoch \
            '
          }
        }
        stage('WaveGlow') {
          steps {
            sh 'python examples/tts/waveglow.py \
            train_dataset=/home/TestData/an4_dataset/an4_train.json \
            validation_datasets=/home/TestData/an4_dataset/an4_val.json \
            trainer.devices="[0]" \
            +trainer.limit_train_batches=1 +trainer.limit_val_batches=1 trainer.max_epochs=1 \
            trainer.strategy=null \
            model.train_ds.dataloader_params.batch_size=4 \
            model.validation_ds.dataloader_params.batch_size=4 \
            model.waveglow.n_flows=4 \
            model.waveglow.n_wn_layers=2 \
            model.waveglow.n_wn_channels=32 \
            ~trainer.check_val_every_n_epoch'
          }
        }
        stage('FastPitch') {
          steps {
            sh 'python examples/tts/fastpitch.py \
            --config-name fastpitch_align_v1.05 \
            train_dataset=/home/TestData/an4_dataset/an4_train.json \
            validation_datasets=/home/TestData/an4_dataset/an4_val.json \
            sup_data_path=/home/TestData/an4_dataset/beta_priors \
            trainer.devices="[0]" \
            +trainer.limit_train_batches=1 +trainer.limit_val_batches=1 trainer.max_epochs=1 \
            trainer.strategy=null \
            model.train_ds.dataloader_params.batch_size=4 \
            model.train_ds.dataloader_params.num_workers=0 \
            model.validation_ds.dataloader_params.batch_size=4 \
            model.validation_ds.dataloader_params.num_workers=0 \
            model.symbols_embedding_dim=64 \
            model.input_fft.d_inner=384 \
            model.input_fft.n_layer=2 \
            model.output_fft.d_inner=384 \
            model.output_fft.n_layer=2 \
            ~trainer.check_val_every_n_epoch \
            ~model.text_normalizer \
            ~model.text_normalizer_call_kwargs'
          }
        }
        stage('Mixer-TTS') {
          steps {
            sh 'python examples/tts/mixer_tts.py \
            train_dataset=/home/TestData/an4_dataset/an4_train.json \
            validation_datasets=/home/TestData/an4_dataset/an4_val.json \
            sup_data_path=/home/TestData/an4_dataset/sup_data \
            trainer.devices="[0]" \
            +trainer.limit_train_batches=1 +trainer.limit_val_batches=1 trainer.max_epochs=1 \
            trainer.strategy=null \
            model.train_ds.dataloader_params.batch_size=4 \
            model.train_ds.dataloader_params.num_workers=0 \
            model.validation_ds.dataloader_params.batch_size=4 \
            model.validation_ds.dataloader_params.num_workers=0 \
            ~trainer.check_val_every_n_epoch \
            ~model.text_normalizer \
            ~model.text_normalizer_call_kwargs'
          }
        }
        stage('Hifigan') {
          steps {
            sh 'python examples/tts/hifigan.py \
            train_dataset=/home/TestData/an4_dataset/an4_train.json \
            validation_datasets=/home/TestData/an4_dataset/an4_val.json \
            trainer.devices="[0]" \
            +trainer.limit_train_batches=1 +trainer.limit_val_batches=1 +trainer.max_epochs=1 \
            trainer.strategy=null \
            model.train_ds.dataloader_params.batch_size=4 \
            model.train_ds.dataloader_params.num_workers=1 \
            model.validation_ds.dataloader_params.batch_size=4 \
            model.validation_ds.dataloader_params.num_workers=1 \
            model.generator.upsample_initial_channel=64 \
            +model.debug=true \
            ~trainer.check_val_every_n_epoch'
          }
        }
      }
    }

    stage('L??: Speech Checkpoints tests') {
      when {
        anyOf {
          branch 'main'
          changeRequest target: 'main'
        }
      }
      failFast true
      steps {
        sh 'CUDA_VISIBLE_DEVICES=0 python examples/asr/speech_to_text_eval.py \
            pretrained_name=QuartzNet15x5Base-En  \
            dataset_manifest=/home/TestData/librispeech/librivox-dev-other.json \
            batch_size=64 \
            tolerance=0.1012'
        sh 'rm -f examples/asr/evaluation_transcripts.json'
      }
    }
  }

  post {
    always {
      sh 'chmod -R 777 .'
      cleanWs()
    }
  }
}<|MERGE_RESOLUTION|>--- conflicted
+++ resolved
@@ -2,11 +2,7 @@
   agent {
         docker {
       //image 'nvcr.io/nvidia/pytorch:22.05-py3'
-<<<<<<< HEAD
-      image 'gitlab-master.nvidia.com:5005/eharper/nemo_containers:megatron_gpt_all_gather_reduce_scatter_base'
-=======
       image 'gitlab-master.nvidia.com:5005/eharper/nemo_containers:megatron_gpt_v16'
->>>>>>> 987674e2
       args '--device=/dev/nvidia0 --gpus all -e TRANSFORMERS_OFFLINE=1 --user 0:128 -v /home/TestData:/home/TestData -v $HOME/.cache:/root/.cache --shm-size=8g'
         }
   }
@@ -2731,81 +2727,6 @@
         sh "rm -rf examples/nlp/language_modeling/bert_index_mappings"
       }
     }
-<<<<<<< HEAD
-    // TODO: uncomment when RETRO is fixed with SP
-    // stage('L2: Megatron RETRO Pretraining and Resume Training') {
-    //   when {
-    //     anyOf {
-    //       branch 'main'
-    //       changeRequest target: 'main'
-    //     }
-    //   }
-    //   failFast true
-    //   steps {
-    //     sh "python examples/nlp/language_modeling/megatron_retro_pretraining.py \
-    //     trainer.devices=2 \
-    //     trainer.num_nodes=1 \
-    //     trainer.accelerator=gpu \
-    //     trainer.accumulate_grad_batches=1 \
-    //     trainer.limit_val_batches=2 \
-    //     exp_manager.resume_if_exists=True \
-    //     trainer.max_steps=10 \
-    //     trainer.precision=16 \
-    //     trainer.gradient_clip_val=1.0 \
-    //     trainer.val_check_interval=10 \
-    //     exp_manager.exp_dir=examples/nlp/language_modeling/retro_results \
-    //     model.data.data_prefix='' \
-    //     model.data.knn_index='' \
-    //     model.data.retrieval_prefix='' \
-    //     model.tensor_model_parallel_size=2 \
-    //     model.micro_batch_size=4 \
-    //     model.optim.name=fused_adam \
-    //     model.optim.lr=2e-4 \
-    //     model.optim.sched.warmup_steps=2 \
-    //     model.optim.sched.constant_steps=2 \
-    //     model.optim.sched.min_lr=8e-5 \
-    //     model.max_position_embeddings=128 \
-    //     model.encoder_seq_length=128 \
-    //     model.chunk_size=32 \
-    //     model.enc_num_layers=2 \
-    //     model.dec_num_layers=2 \
-    //     model.enc_cross_attention=[1] \
-    //     model.dec_cross_attention=[1] \
-    //     +model.data.mock=True"
-    //     sh "python examples/nlp/language_modeling/megatron_retro_pretraining.py \
-    //     trainer.devices=2 \
-    //     trainer.num_nodes=1 \
-    //     trainer.accelerator=gpu \
-    //     trainer.accumulate_grad_batches=1 \
-    //     trainer.limit_val_batches=2 \
-    //     exp_manager.resume_if_exists=True \
-    //     trainer.max_steps=20 \
-    //     trainer.precision=16 \
-    //     trainer.gradient_clip_val=1.0 \
-    //     trainer.val_check_interval=10 \
-    //     exp_manager.exp_dir=examples/nlp/language_modeling/retro_results \
-    //     model.data.data_prefix='' \
-    //     model.data.knn_index='' \
-    //     model.data.retrieval_prefix='' \
-    //     model.tensor_model_parallel_size=2 \
-    //     model.micro_batch_size=4 \
-    //     model.optim.name=fused_adam \
-    //     model.optim.lr=2e-4 \
-    //     model.optim.sched.warmup_steps=2 \
-    //     model.optim.sched.constant_steps=2 \
-    //     model.optim.sched.min_lr=8e-5 \
-    //     model.max_position_embeddings=128 \
-    //     model.encoder_seq_length=128 \
-    //     model.chunk_size=32 \
-    //     model.enc_num_layers=2 \
-    //     model.dec_num_layers=2 \
-    //     model.enc_cross_attention=[1] \
-    //     model.dec_cross_attention=[1] \
-    //     +model.data.mock=True"
-    //     sh "rm -rf examples/nlp/language_modeling/retro_results"
-    //   }
-    // }
-=======
     stage('L2: Megatron RETRO Pretraining and Resume Training') {
       when {
         anyOf {
@@ -2961,7 +2882,6 @@
         sh "rm -rf examples/nlp/language_modeling/retro_results"
       }
     }
->>>>>>> 987674e2
     stage('L2: BioMegatron Bert NER Task') {
       when {
         anyOf {
