# Copyright (c) 2022, NVIDIA CORPORATION.  All rights reserved.
#
# Licensed under the Apache License, Version 2.0 (the "License");
# you may not use this file except in compliance with the License.
# You may obtain a copy of the License at
#
#     http://www.apache.org/licenses/LICENSE-2.0
#
# Unless required by applicable law or agreed to in writing, software
# distributed under the License is distributed on an "AS IS" BASIS,
# WITHOUT WARRANTIES OR CONDITIONS OF ANY KIND, either express or implied.
# See the License for the specific language governing permissions and
# limitations under the License.

from omegaconf.omegaconf import OmegaConf, open_dict
from pytorch_lightning import Trainer
from pytorch_lightning.callbacks.timer import Timer
from pytorch_lightning.plugins.environments.torchelastic_environment import TorchElasticEnvironment
from pytorch_lightning.plugins.precision.native_amp import NativeMixedPrecisionPlugin
from pytorch_lightning.trainer.connectors.checkpoint_connector import CheckpointConnector

from nemo.collections.nlp.models.language_modeling.megatron_retrieval_model import MegatronRetrievalModel
from nemo.collections.nlp.modules.common.megatron.mup.optim import MuAdam, MuAdamW
from nemo.collections.nlp.parts.nlp_overrides import GradScaler, MegatronHalfPrecisionPlugin, NLPDDPStrategy
from nemo.core.config import hydra_runner
from nemo.core.config.optimizers import AdamParams, AdamWParams
from nemo.core.optim.optimizers import register_optimizer
from nemo.utils import logging
from nemo.utils.exp_manager import StatelessTimer, exp_manager


@hydra_runner(config_path="conf", config_name="megatron_retro_mutransfer")
def main(cfg) -> None:
    register_optimizer("muadamw", MuAdamW, AdamWParams())
    register_optimizer("muadam", MuAdam, AdamParams())
    logging.info("\n\n************** Experiment configuration ***********")
    logging.info(f'\n{OmegaConf.to_yaml(cfg)}')

    megatron_amp_o2 = cfg.model.get('megatron_amp_O2', False)
    plugins = []
    strategy = NLPDDPStrategy(
        no_ddp_communication_hook=True if megatron_amp_o2 else False,
        gradient_as_bucket_view=cfg.model.gradient_as_bucket_view,
        find_unused_parameters=False,
    )

    if cfg.trainer.precision in [16, 'bf16']:
        scaler = None
        if cfg.trainer.precision == 16:
            scaler = GradScaler(
                init_scale=cfg.model.get('native_amp_init_scale', 2 ** 32),
                growth_interval=cfg.model.get('native_amp_growth_interval', 1000),
                hysteresis=cfg.model.get('hysteresis', 2),
            )
        if megatron_amp_o2:
            plugins.append(MegatronHalfPrecisionPlugin(precision=cfg.trainer.precision, device='cuda', scaler=scaler))
        else:
            plugins.append(NativeMixedPrecisionPlugin(precision=cfg.trainer.precision, device='cuda', scaler=scaler))

    if cfg.get('cluster_type', None) == 'BCP':
        plugins.append(TorchElasticEnvironment())

    trainer = Trainer(plugins=plugins, strategy=strategy, **cfg.trainer)

    exp_manager(trainer, cfg.exp_manager)

    # update resume from checkpoint found by exp_manager
    resume_from_checkpoint = trainer._checkpoint_connector.resume_from_checkpoint_fit_path
    # resume_from_checkpoint = uninject_model_parallel_rank(resume_from_checkpoint)
    logging.info(f'Resuming training from checkpoint: {resume_from_checkpoint}')

    trainer._checkpoint_connector = CheckpointConnector(trainer, resume_from_checkpoint=resume_from_checkpoint)
    # Override timer callback to a stateless one
    for idx, callback in enumerate(trainer.callbacks):
        if isinstance(callback, Timer):
            trainer.callbacks[idx] = StatelessTimer(cfg.trainer.max_time,)

    # hydra interpolation does not work here as the interpolation key is lost when PTL saves hparams
    with open_dict(cfg):
        cfg.model.precision = cfg.trainer.precision

    model = MegatronRetrievalModel(cfg.model, trainer)
<<<<<<< HEAD
    set_base_shapes(model, cfg.model.shape_file, rescale_params=False)
    # add shape file
    model.register_artifact("model.shape_file", cfg.model.shape_file),

    for name, tensor in model.named_parameters():
        if name.endswith('.dense_4h_to_h.weight') or name.endswith('.dense.weight'):
            std = cfg.model.init_method_std / math.sqrt(2.0 * cfg.model.out_init)
            normal_(tensor, 0, std)
        elif name.endswith('layernorm.weight'):
            if tensor.std() != 0 and tensor.mean() != 1:
                raise ValueError(f'need to check {name} init')
            normal_(tensor, 1, 0)
        elif name.endswith('.weight'):
            normal_(tensor, 0, cfg.model.init_method_std)
        else:
            if tensor.std() != 0 and tensor.mean() != 0:
                raise ValueError(f'need to check {name} init')

    for name, layer in model.named_modules():
        if (
            name.endswith('.self_attention')
            or name.endswith('.inter_attention')
            or name.endswith('.cross_attention')
            or name.endswith('.core_attention')
        ):
            if hasattr(layer, 'norm_factor') and hasattr(layer, 'hidden_size_per_attention_head'):
                layer.norm_factor = (
                    layer.hidden_size_per_attention_head / cfg.model.norm_init
                )  # divide 8 to make it consist with ADLR setting
        else:
            if hasattr(layer, 'norm_factor') or hasattr(layer, 'hidden_size_per_attention_head'):
                logging.error(
                    f'module {name} has norm factor but its name is not ending with attention, need to double check'
                )
=======
>>>>>>> 3757717f

    trainer.fit(model)


if __name__ == '__main__':
    main()<|MERGE_RESOLUTION|>--- conflicted
+++ resolved
@@ -80,43 +80,6 @@
         cfg.model.precision = cfg.trainer.precision
 
     model = MegatronRetrievalModel(cfg.model, trainer)
-<<<<<<< HEAD
-    set_base_shapes(model, cfg.model.shape_file, rescale_params=False)
-    # add shape file
-    model.register_artifact("model.shape_file", cfg.model.shape_file),
-
-    for name, tensor in model.named_parameters():
-        if name.endswith('.dense_4h_to_h.weight') or name.endswith('.dense.weight'):
-            std = cfg.model.init_method_std / math.sqrt(2.0 * cfg.model.out_init)
-            normal_(tensor, 0, std)
-        elif name.endswith('layernorm.weight'):
-            if tensor.std() != 0 and tensor.mean() != 1:
-                raise ValueError(f'need to check {name} init')
-            normal_(tensor, 1, 0)
-        elif name.endswith('.weight'):
-            normal_(tensor, 0, cfg.model.init_method_std)
-        else:
-            if tensor.std() != 0 and tensor.mean() != 0:
-                raise ValueError(f'need to check {name} init')
-
-    for name, layer in model.named_modules():
-        if (
-            name.endswith('.self_attention')
-            or name.endswith('.inter_attention')
-            or name.endswith('.cross_attention')
-            or name.endswith('.core_attention')
-        ):
-            if hasattr(layer, 'norm_factor') and hasattr(layer, 'hidden_size_per_attention_head'):
-                layer.norm_factor = (
-                    layer.hidden_size_per_attention_head / cfg.model.norm_init
-                )  # divide 8 to make it consist with ADLR setting
-        else:
-            if hasattr(layer, 'norm_factor') or hasattr(layer, 'hidden_size_per_attention_head'):
-                logging.error(
-                    f'module {name} has norm factor but its name is not ending with attention, need to double check'
-                )
-=======
->>>>>>> 3757717f
 
     trainer.fit(model)
 
